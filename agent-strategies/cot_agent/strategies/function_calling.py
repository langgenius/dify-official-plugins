--- conflicted
+++ resolved
@@ -390,19 +390,8 @@
                                 tool_invoke_response.type
                                 == ToolInvokeMessage.MessageType.TEXT
                             ):
-<<<<<<< HEAD
                                 # Skip TEXT response as workflow always returns both TEXT and JSON
                                 continue
-=======
-                                text_content = cast(
-                                    ToolInvokeMessage.TextMessage,
-                                    tool_invoke_response.message,
-                                ).text
-                                # Skip TEXT response if it duplicates JSON content
-                                if has_json_response and json_content and text_content == json_content:
-                                    continue
-                                tool_result += text_content
->>>>>>> 787e641c
                             elif (
                                 tool_invoke_response.type
                                 == ToolInvokeMessage.MessageType.LINK
@@ -460,7 +449,6 @@
                                 tool_invoke_response.type
                                 == ToolInvokeMessage.MessageType.JSON
                             ):
-<<<<<<< HEAD
                                 text = json.dumps(
                                     cast(
                                         ToolInvokeMessage.JsonMessage,
@@ -469,10 +457,6 @@
                                     ensure_ascii=False,
                                 )
                                 tool_result += text
-=======
-                                if json_content:
-                                    tool_result += json_content
->>>>>>> 787e641c
                             elif (
                                 tool_invoke_response.type
                                 == ToolInvokeMessage.MessageType.BLOB
