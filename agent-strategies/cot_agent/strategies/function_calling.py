--- conflicted
+++ resolved
@@ -46,15 +46,8 @@
 
 
 class FunctionCallingAgentStrategy(AgentStrategy):
-<<<<<<< HEAD
-    def __init__(self, runtime, session):
-        super().__init__(runtime, session)
-        self.query = ""
-        self.instruction = ""
-=======
     query: str = ""
     instruction: str | None = ""
->>>>>>> 9695621c
 
     @property
     def _user_prompt_message(self) -> UserPromptMessage:
@@ -257,9 +250,11 @@
                     else 0,
                 },
             )
-            
+
             if response.strip():
-                assistant_message = AssistantPromptMessage(content=response, tool_calls=[])
+                assistant_message = AssistantPromptMessage(
+                    content=response, tool_calls=[]
+                )
                 current_thoughts.append(assistant_message)
 
             final_answer += response + "\n"
