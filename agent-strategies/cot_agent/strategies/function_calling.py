--- conflicted
+++ resolved
@@ -353,16 +353,9 @@
                                     "image has been created and sent to user already, "
                                     + "you do not need to create it, just tell the user to check it now."
                                 )
-<<<<<<< HEAD
                                 # Pass the original image message through as well
                                 yield response
                             elif response.type == ToolInvokeMessage.MessageType.JSON:
-=======
-                            elif (
-                                tool_invoke_response.type
-                                == ToolInvokeMessage.MessageType.JSON
-                            ):
->>>>>>> 03e16cc3
                                 text = json.dumps(
                                     cast(
                                         ToolInvokeMessage.JsonMessage,
