--- conflicted
+++ resolved
@@ -529,8 +529,7 @@
             responses_list = list(tool_invoke_responses)
             # Check if there's a JSON response
             has_json_response = any(
-                r.type == ToolInvokeMessage.MessageType.JSON
-                for r in responses_list
+                r.type == ToolInvokeMessage.MessageType.JSON for r in responses_list
             )
             json_content = None
             if has_json_response:
@@ -548,16 +547,8 @@
 
             for response in responses_list:
                 if response.type == ToolInvokeMessage.MessageType.TEXT:
-<<<<<<< HEAD
                     # Skip TEXT response as workflow always returns both TEXT and JSON
                     continue
-=======
-                    text_content = cast(ToolInvokeMessage.TextMessage, response.message).text
-                    # Skip TEXT response if it duplicates JSON content
-                    if has_json_response and json_content and text_content == json_content:
-                        continue
-                    result += text_content
->>>>>>> 787e641c
                 elif response.type == ToolInvokeMessage.MessageType.LINK:
                     result += (
                         f"result link: {cast(ToolInvokeMessage.TextMessage, response.message).text}."
@@ -579,7 +570,6 @@
                         + "Please inform the user that the image has been created successfully."
                     )
                 elif response.type == ToolInvokeMessage.MessageType.JSON:
-<<<<<<< HEAD
                     text = json.dumps(
                         cast(
                             ToolInvokeMessage.JsonMessage, response.message
@@ -587,10 +577,6 @@
                         ensure_ascii=False,
                     )
                     result += text
-=======
-                    if json_content:
-                        result += json_content
->>>>>>> 787e641c
                 elif response.type == ToolInvokeMessage.MessageType.BLOB:
                     result += "Generated file with ... "
                     additional_messages.append(response)
