--- conflicted
+++ resolved
@@ -56,19 +56,10 @@
 
 
 class ReActAgentStrategy(AgentStrategy):
-<<<<<<< HEAD
-    def __init__(self, runtime, session):
-        super().__init__(runtime, session)
-        self.query = ""
-        self.instruction = ""
-        self.history_prompt_messages = []
-        self.prompt_messages_tools = []
-=======
     query: str = ""
     instruction: str = ""
     history_prompt_messages: list[PromptMessage] = Field(default_factory=list)
     prompt_messages_tools: list[ToolEntity] = Field(default_factory=list)
->>>>>>> 9695621c
 
     @property
     def _user_prompt_message(self) -> UserPromptMessage:
