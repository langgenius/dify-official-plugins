meta:
  arch:
    - amd64
    - arm64
  runner:
    entrypoint: main
    language: python
    version: "3.12"
  version: 0.0.1
name: maas
author: langgenius
label:
  en_US: Huawei Cloud MaaS
  zh_Hans: 华为云MaaS平台
description:
  en_US: Huawei Cloud MaaS provides access to various models (LLMs), configurable via model name, API key, and other parameters.
  zh_Hans: 华为云MaaS平台提供对各种模型（LLM）的访问，可通过模型名称、API密钥和其他参数进行配置。
icon: maas_square.svg
plugins:
  models:
    - provider/maas.yaml
resource:
  memory: 268435456
  permission:
    model:
      enabled: true
      llm: true
type: plugin
<<<<<<< HEAD
version: 0.0.12
=======
version: 0.0.13
>>>>>>> a0fecb40
created_at: 2025-06-04T12:32:17.824356+08:00<|MERGE_RESOLUTION|>--- conflicted
+++ resolved
@@ -26,9 +26,5 @@
       enabled: true
       llm: true
 type: plugin
-<<<<<<< HEAD
-version: 0.0.12
-=======
 version: 0.0.13
->>>>>>> a0fecb40
 created_at: 2025-06-04T12:32:17.824356+08:00