import json
from collections.abc import Generator
from typing import Optional, Union
from dify_plugin.entities.model.llm import (
    LLMResult,
    LLMResultChunk,
    LLMResultChunkDelta,
)
from dify_plugin.entities.model.message import (
    AssistantPromptMessage,
    PromptMessage,
    PromptMessageContent,
    PromptMessageContentType,
    PromptMessageRole,
    PromptMessageTool,
    SystemPromptMessage,
    ToolPromptMessage,
    UserPromptMessage,
)
from dify_plugin.errors.model import CredentialsValidateFailedError
from dify_plugin.interfaces.model.large_language_model import LargeLanguageModel
from zai import ZhipuAiClient
from zai.types.chat.chat_completion import Completion
from zai.types.chat.chat_completion_chunk import ChatCompletionChunk
from .._common import _CommonZhipuaiAI
# 导入 logging 和自定义处理器
import logging
from dify_plugin.config.logger_format import plugin_logger_handler

# 使用自定义处理器设置日志
logger = logging.getLogger(__name__)
logger.setLevel(logging.INFO)
logger.addHandler(plugin_logger_handler)

class ZhipuAILargeLanguageModel(_CommonZhipuaiAI, LargeLanguageModel):
    def _invoke(
        self,
        model: str,
        credentials: dict,
        prompt_messages: list[PromptMessage],
        model_parameters: dict,
        tools: Optional[list[PromptMessageTool]] = None,
        stop: Optional[list[str]] = None,
        stream: bool = True,
        user: Optional[str] = None,
    ) -> Union[LLMResult, Generator]:
        """
        Invoke large language model

        :param model: model name
        :param credentials: model credentials
        :param prompt_messages: prompt messages
        :param model_parameters: model parameters
        :param tools: tools for tool calling
        :param stop: stop words
        :param stream: is stream response
        :param user: unique user id
        :return: full response or stream response chunk generator result
        """
        credentials_kwargs = self._to_credential_kwargs(credentials)
        return self._generate(
            model,
            credentials_kwargs,
            prompt_messages,
            model_parameters,
            tools,
            stop,
            stream,
            user,
        )

    def get_num_tokens(
        self,
        model: str,
        credentials: dict,
        prompt_messages: list[PromptMessage],
        tools: Optional[list[PromptMessageTool]] = None,
    ) -> int:
        """
        Get number of tokens for given prompt messages

        :param model: model name
        :param credentials: model credentials
        :param prompt_messages: prompt messages
        :param tools: tools for tool calling
        :return:
        """
        prompt = self._convert_messages_to_prompt(prompt_messages, tools)
        return self._get_num_tokens_by_gpt2(prompt)

    def validate_credentials(self, model: str, credentials: dict) -> None:
        """
        Validate model credentials

        :param model: model name
        :param credentials: model credentials
        :return:
        """
        try:
            credentials_kwargs = self._to_credential_kwargs(credentials)
            self._generate(
                model=model,
                credentials_kwargs=credentials_kwargs,
                prompt_messages=[UserPromptMessage(content="ping")],
                model_parameters={"temperature": 0.5},
                tools=[],
                stream=False,
            )
        except Exception as ex:
            raise CredentialsValidateFailedError(str(ex))

    def _generate(
        self,
        model: str,
        credentials_kwargs: dict,
        prompt_messages: list[PromptMessage],
        model_parameters: dict,
        tools: Optional[list[PromptMessageTool]] = None,
        stop: Optional[list[str]] = None,
        stream: bool = True,
        user: Optional[str] = None,
    ) -> Union[LLMResult, Generator]:
        """
        Invoke large language model

        :param model: model name
        :param credentials_kwargs: credentials kwargs
        :param prompt_messages: prompt messages
        :param model_parameters: model parameters
        :param stop: stop words
        :param stream: is stream response
        :param user: unique user id
        :return: full response or stream response chunk generator result
        """
        logger.info(f"ZhipuAILargeLanguageModel._generate: model={model}, credentials_kwargs={credentials_kwargs}, prompt_messages={prompt_messages}, model_parameters={model_parameters}, tools={tools}, stop={stop}, stream={stream}, user={user}")
        extra_model_kwargs = {}
        # request to glm-4v-plus with stop words will always respond "finish_reason":"network_error"
        if stop and model != "glm-4v-plus":
            extra_model_kwargs["stop"] = stop
        client = ZhipuAiClient(api_key=credentials_kwargs["api_key"])
        if len(prompt_messages) == 0:
            raise ValueError("At least one message is required")
        if prompt_messages[0].role == PromptMessageRole.SYSTEM:
            if not prompt_messages[0].content:
                prompt_messages = prompt_messages[1:]
        new_prompt_messages: list[PromptMessage] = []
        for prompt_message in prompt_messages:
            copy_prompt_message = prompt_message.model_copy()
            if copy_prompt_message.role in {
                PromptMessageRole.USER,
                PromptMessageRole.SYSTEM,
                PromptMessageRole.TOOL,
            }:
                if isinstance(copy_prompt_message.content, list):
                    if model not in {"glm-4v", "glm-4v-plus", "glm-4v-flash", "glm-4.1v-thinking-flash", "glm-4.1v-thinking-flashx"}:
                        continue
                    if not isinstance(copy_prompt_message, UserPromptMessage):
                        continue
                    new_prompt_messages.append(copy_prompt_message)
                if not isinstance(copy_prompt_message.content, str):
                    continue
                if (
                    new_prompt_messages
                    and new_prompt_messages[-1].role == PromptMessageRole.USER
                    and (copy_prompt_message.role == PromptMessageRole.USER)
                ):
                    new_prompt_messages[-1].content += (
                        "\n\n" + copy_prompt_message.content
                    )
                elif copy_prompt_message.role in {
                    PromptMessageRole.USER,
                    PromptMessageRole.TOOL,
                }:
                    new_prompt_messages.append(copy_prompt_message)
                elif copy_prompt_message.role == PromptMessageRole.SYSTEM:
                    new_prompt_message = SystemPromptMessage(
                        content=copy_prompt_message.content
                    )
                    new_prompt_messages.append(new_prompt_message)
                else:
                    new_prompt_message = UserPromptMessage(
                        content=copy_prompt_message.content
                    )
                    new_prompt_messages.append(new_prompt_message)
            elif (
                new_prompt_messages
                and new_prompt_messages[-1].role == PromptMessageRole.ASSISTANT
            ):
                new_prompt_messages[-1].content += "\n\n" + copy_prompt_message.content
            else:
                new_prompt_messages.append(copy_prompt_message)
        if "web_search" in model_parameters:
            enable_web_search = model_parameters.get("web_search")
            model_parameters.pop("web_search")
            web_search_params = {
                "type": "web_search",
                "web_search": {"enable": enable_web_search},
            }
            if "tools" in model_parameters:
                model_parameters["tools"].append(web_search_params)
            else:
                model_parameters["tools"] = [web_search_params]

        if "response_format" in model_parameters:
            response_format = model_parameters.get("response_format")
            if response_format == "json_schema":
                json_schema = model_parameters.get("json_schema")
                if not json_schema:
                    raise ValueError(
                        "Must define JSON Schema when the response format is json_schema"
                    )
                try:
                    schema = json.loads(json_schema)
                except:
                    raise ValueError(f"not correct json_schema format: {json_schema}")
                model_parameters.pop("json_schema")
                model_parameters["response_format"] = {
                    "type": "json_schema",
                    "json_schema": schema,
                }
            else:
                model_parameters["response_format"] = {"type": response_format}
        elif "json_schema" in model_parameters:
            del model_parameters["json_schema"]

<<<<<<< HEAD
        if model in {"glm-4v", "glm-4v-plus", "glm-4v-flash", "glm-4.1v-thinking-flash", "glm-4.1v-thinking-flashx"}:
=======
        if "thinking" in model_parameters:
            thinking = model_parameters.pop("thinking")
            if thinking:
                model_parameters["thinking"] = {"type": "enabled"}
            else:
                model_parameters["thinking"] = {"type": "disabled"}

        if model in {"glm-4v", "glm-4v-plus", "glm-4v-flash"}:
>>>>>>> 5c4780a4
            params = self._construct_glm_4v_parameter(
                model, new_prompt_messages, model_parameters
            )
        else:
            params = {"model": model, "messages": [], **model_parameters}
            for prompt_message in new_prompt_messages:
                if prompt_message.role == PromptMessageRole.TOOL:
                    params["messages"].append(
                        {
                            "role": "tool",
                            "content": prompt_message.content,
                            "tool_call_id": prompt_message.tool_call_id,
                        }
                    )
                elif isinstance(prompt_message, AssistantPromptMessage):
                    if prompt_message.tool_calls:
                        params["messages"].append(
                            {
                                "role": "assistant",
                                "content": prompt_message.content,
                                "tool_calls": [
                                    {
                                        "id": tool_call.id,
                                        "type": tool_call.type,
                                        "function": {
                                            "name": tool_call.function.name,
                                            "arguments": tool_call.function.arguments,
                                        },
                                    }
                                    for tool_call in prompt_message.tool_calls
                                ],
                            }
                        )
                    else:
                        params["messages"].append(
                            {"role": "assistant", "content": prompt_message.content}
                        )
                else:
                    params["messages"].append(
                        {
                            "role": prompt_message.role.value,
                            "content": prompt_message.content,
                        }
                    )
        if tools and len(tools) > 0:
            params["tools"] = [
                {"type": "function", "function": tool.model_dump()} for tool in tools
            ]
        logger.info(f"ZhipuAILargeLanguageModel._generate: params={params}")
        if stream:
            response = client.chat.completions.create(
                stream=stream, **params, **extra_model_kwargs
            )
            return self._handle_generate_stream_response(
                model, credentials_kwargs, tools, response, prompt_messages
            )
        response = client.chat.completions.create(**params, **extra_model_kwargs)
        return self._handle_generate_response(
            model, credentials_kwargs, tools, response, prompt_messages
        )

    def _construct_glm_4v_parameter(
        self, model: str, prompt_messages: list[PromptMessage], model_parameters: dict
    ):
        messages = [
            {
                "role": message.role.value,
                "content": self._construct_glm_4v_messages(message.content),
            }
            for message in prompt_messages
        ]
        params = {"model": model, "messages": messages, **model_parameters}
        return params

    def _construct_glm_4v_messages(
        self, prompt_message: Union[str, list[PromptMessageContent]]
    ) -> list[dict]:
        if isinstance(prompt_message, list):
            sub_messages = []
            for item in prompt_message:
                if item.type == PromptMessageContentType.IMAGE:
                    sub_messages.append(
                        {
                            "type": "image_url",
                            "image_url": {"url": self._remove_base64_header(item.data)},
                        }
                    )
                elif item.type == PromptMessageContentType.VIDEO:
                    sub_messages.append(
                        {
                            "type": "video_url",
                            "video_url": {"url": self._remove_base64_header(item.data)},
                        }
                    )
                else:
                    sub_messages.append({"type": "text", "text": item.data})
            return sub_messages
        else:
            return [{"type": "text", "text": prompt_message}]

    def _remove_base64_header(self, file_content: str) -> str:
        if file_content.startswith("data:"):
            data_split = file_content.split(";base64,")
            return data_split[1]
        return file_content

    def _handle_generate_response(
        self,
        model: str,
        credentials: dict,
        tools: Optional[list[PromptMessageTool]],
        response: Completion,
        prompt_messages: list[PromptMessage],
    ) -> LLMResult:
        """
        Handle llm response

        :param model: model name
        :param response: response
        :param prompt_messages: prompt messages
        :return: llm response
        """
        text = ""
        assistant_tool_calls: list[AssistantPromptMessage.ToolCall] = []
        for choice in response.choices:
            if choice.message.tool_calls:
                for tool_call in choice.message.tool_calls:
                    if tool_call.type == "function":
                        assistant_tool_calls.append(
                            AssistantPromptMessage.ToolCall(
                                id=tool_call.id,
                                type=tool_call.type,
                                function=AssistantPromptMessage.ToolCall.ToolCallFunction(
                                    name=tool_call.function.name,
                                    arguments=tool_call.function.arguments,
                                ),
                            )
                        )
            text += choice.message.content or ""
        prompt_usage = response.usage.prompt_tokens
        completion_usage = response.usage.completion_tokens
        usage = self._calc_response_usage(
            model, credentials, prompt_usage, completion_usage
        )
        result = LLMResult(
            model=model,
            prompt_messages=prompt_messages,
            message=AssistantPromptMessage(
                content=text, tool_calls=assistant_tool_calls
            ),
            usage=usage,
        )
        logger.info(f"result：{result}")
        return result

    def _handle_generate_stream_response(
        self,
        model: str,
        credentials: dict,
        tools: Optional[list[PromptMessageTool]],
        responses: Generator[ChatCompletionChunk, None, None],
        prompt_messages: list[PromptMessage],
    ) -> Generator:
        """
        Handle llm stream response

        :param model: model name
        :param responses: response
        :param prompt_messages: prompt messages
        :return: llm response chunk generator result
        """
        full_assistant_content = ""
        for chunk in responses:
            if len(chunk.choices) == 0:
                continue
            delta = chunk.choices[0]
            if delta.finish_reason is None and (
                delta.delta.content is None or delta.delta.content == ""
            ):
                continue
            assistant_tool_calls: list[AssistantPromptMessage.ToolCall] = []
            for tool_call in delta.delta.tool_calls or []:
                if tool_call.type == "function":
                    assistant_tool_calls.append(
                        AssistantPromptMessage.ToolCall(
                            id=tool_call.id,
                            type=tool_call.type,
                            function=AssistantPromptMessage.ToolCall.ToolCallFunction(
                                name=tool_call.function.name,
                                arguments=tool_call.function.arguments,
                            ),
                        )
                    )
            assistant_prompt_message = AssistantPromptMessage(
                content=delta.delta.content or "", tool_calls=assistant_tool_calls
            )
            full_assistant_content += delta.delta.content or ""
            if delta.finish_reason is not None and chunk.usage is not None:
                completion_tokens = chunk.usage.completion_tokens
                prompt_tokens = chunk.usage.prompt_tokens
                usage = self._calc_response_usage(
                    model, credentials, prompt_tokens, completion_tokens
                )
                logger.info(f"ZhipuAILargeLanguageModel._generate: usage：{usage}")
                yield LLMResultChunk(
                    model=chunk.model,
                    prompt_messages=prompt_messages,
                    system_fingerprint="",
                    delta=LLMResultChunkDelta(
                        index=delta.index,
                        message=assistant_prompt_message,
                        finish_reason=delta.finish_reason,
                        usage=usage
                    ),
                )
            else:
                yield LLMResultChunk(
                    model=chunk.model,
                    prompt_messages=prompt_messages,
                    system_fingerprint="",
                    delta=LLMResultChunkDelta(
                        index=delta.index,
                        message=assistant_prompt_message,
                        finish_reason=delta.finish_reason,
                    ),
                )

    def _convert_one_message_to_text(self, message: PromptMessage) -> str:
        """
        Convert a single message to a string.

        :param message: PromptMessage to convert.
        :return: String representation of the message.
        """
        human_prompt = "\n\nHuman:"
        ai_prompt = "\n\nAssistant:"
        content = message.content
        if isinstance(message, UserPromptMessage):
            message_text = f"{human_prompt} {content}"
        elif isinstance(message, AssistantPromptMessage):
            message_text = f"{ai_prompt} {content}"
        elif isinstance(message, SystemPromptMessage | ToolPromptMessage):
            message_text = content
        else:
            raise ValueError(f"Got unknown type {message}")
        return message_text

    def _convert_messages_to_prompt(
        self,
        messages: list[PromptMessage],
        tools: Optional[list[PromptMessageTool]] = None,
    ) -> str:
        """
        :param messages: List of PromptMessage to combine.
        :return: Combined string with necessary human_prompt and ai_prompt tags.
        """
        messages = messages.copy()
        text = "".join(
            (self._convert_one_message_to_text(message) for message in messages)
        )
        if tools and len(tools) > 0:
            text += "\n\nTools:"
            for tool in tools:
                text += f"\n{tool.model_dump_json()}"
        return text.rstrip()<|MERGE_RESOLUTION|>--- conflicted
+++ resolved
@@ -132,7 +132,6 @@
         :param user: unique user id
         :return: full response or stream response chunk generator result
         """
-        logger.info(f"ZhipuAILargeLanguageModel._generate: model={model}, credentials_kwargs={credentials_kwargs}, prompt_messages={prompt_messages}, model_parameters={model_parameters}, tools={tools}, stop={stop}, stream={stream}, user={user}")
         extra_model_kwargs = {}
         # request to glm-4v-plus with stop words will always respond "finish_reason":"network_error"
         if stop and model != "glm-4v-plus":
@@ -223,18 +222,13 @@
         elif "json_schema" in model_parameters:
             del model_parameters["json_schema"]
 
-<<<<<<< HEAD
-        if model in {"glm-4v", "glm-4v-plus", "glm-4v-flash", "glm-4.1v-thinking-flash", "glm-4.1v-thinking-flashx"}:
-=======
         if "thinking" in model_parameters:
             thinking = model_parameters.pop("thinking")
             if thinking:
                 model_parameters["thinking"] = {"type": "enabled"}
             else:
                 model_parameters["thinking"] = {"type": "disabled"}
-
-        if model in {"glm-4v", "glm-4v-plus", "glm-4v-flash"}:
->>>>>>> 5c4780a4
+        if model in {"glm-4v", "glm-4v-plus", "glm-4v-flash", "glm-4.1v-thinking-flash", "glm-4.1v-thinking-flashx"}:
             params = self._construct_glm_4v_parameter(
                 model, new_prompt_messages, model_parameters
             )
@@ -447,7 +441,7 @@
                         index=delta.index,
                         message=assistant_prompt_message,
                         finish_reason=delta.finish_reason,
-                        usage=usage
+                        usage=usage,
                     ),
                 )
             else:
