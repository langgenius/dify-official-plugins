import json
import logging
import re
from collections.abc import Generator
from decimal import Decimal
from typing import Any, Optional, Union, cast
from urllib.parse import urljoin

import requests
from dify_plugin.entities.model import (
    AIModelEntity,
    DefaultParameterName,
    FetchFrom,
    I18nObject,
    ModelFeature,
    ModelPropertyKey,
    ModelType,
    ParameterRule,
    ParameterType,
    PriceConfig,
)
from dify_plugin.entities.model.llm import (
    LLMMode,
    LLMResult,
    LLMResultChunk,
    LLMResultChunkDelta,
)
from dify_plugin.entities.model.message import (
    AssistantPromptMessage,
    ImagePromptMessageContent,
    PromptMessage,
    PromptMessageContentType,
    PromptMessageTool,
    SystemPromptMessage,
    TextPromptMessageContent,
    ToolPromptMessage,
    UserPromptMessage,
)
from dify_plugin.errors.model import (
    CredentialsValidateFailedError,
    InvokeAuthorizationError,
    InvokeBadRequestError,
    InvokeConnectionError,
    InvokeError,
    InvokeRateLimitError,
    InvokeServerUnavailableError,
)
from dify_plugin.interfaces.model.large_language_model import LargeLanguageModel

logger = logging.getLogger(__name__)

# Module-level constants for readability and maintainability
_MAX_TOOL_CALLS = 1000
_MICRO_CHUNK_SIZE = 16
_TRUTHY_VALUES = {"true", "supported", "yes", "1"}


class OllamaLargeLanguageModel(LargeLanguageModel):
    """
    Model class for Ollama large language model.
    """

    def _invoke(
        self,
        model: str,
        credentials: dict,
        prompt_messages: list[PromptMessage],
        model_parameters: dict,
        tools: Optional[list[PromptMessageTool]] = None,
        stop: Optional[list[str]] = None,
        stream: bool = True,
        user: Optional[str] = None,
    ) -> Union[LLMResult, Generator]:
        """
        Invoke large language model

        :param model: model name
        :param credentials: model credentials
        :param prompt_messages: prompt messages
        :param model_parameters: model parameters
        :param tools: tools for tool calling
        :param stop: stop words
        :param stream: is stream response
        :param user: unique user id
        :return: full response or stream response chunk generator result
        """
        return self._generate(
            model=model,
            credentials=credentials,
            prompt_messages=prompt_messages,
            model_parameters=model_parameters,
            tools=tools,
            stop=stop,
            stream=stream,
            user=user,
        )

    def get_num_tokens(
        self,
        model: str,
        credentials: dict,
        prompt_messages: list[PromptMessage],
        tools: Optional[list[PromptMessageTool]] = None,
    ) -> int:
        """
        Get number of tokens for given prompt messages

        :param model: model name
        :param credentials: model credentials
        :param prompt_messages: prompt messages
        :param tools: tools for tool calling
        :return:
        """
        model_mode = self.get_model_mode(model, credentials)
        if model_mode == LLMMode.CHAT:
            return self._num_tokens_from_messages(prompt_messages)
        else:
            first_prompt_message = prompt_messages[0]
            if isinstance(first_prompt_message.content, str):
                text = first_prompt_message.content
            elif isinstance(first_prompt_message.content, list):
                text = ""
                for message_content in first_prompt_message.content:
                    if message_content.type == PromptMessageContentType.TEXT:
                        message_content = cast(
                            TextPromptMessageContent, message_content
                        )
                        text = message_content.data
                        break
            return self._get_num_tokens_by_gpt2(text)

    def validate_credentials(self, model: str, credentials: dict) -> None:
        """
        Validate model credentials

        :param model: model name
        :param credentials: model credentials
        :return:
        """
        try:
            self._generate(
                model=model,
                credentials=credentials,
                prompt_messages=[UserPromptMessage(content="ping")],
                model_parameters={"num_predict": 5},
                stream=False,
            )
        except InvokeError as ex:
            raise CredentialsValidateFailedError(
                f"An error occurred during credentials validation: {ex.description}"
            )
        except Exception as ex:
            raise CredentialsValidateFailedError(
                f"An error occurred during credentials validation: {str(ex)}"
            )

    def _generate(
        self,
        model: str,
        credentials: dict,
        prompt_messages: list[PromptMessage],
        model_parameters: dict,
        tools: Optional[list[PromptMessageTool]] = None,
        stop: Optional[list[str]] = None,
        stream: bool = True,
        user: Optional[str] = None,
    ) -> Union[LLMResult, Generator]:
        """
        Invoke llm completion model

        :param model: model name
        :param credentials: credentials
        :param prompt_messages: prompt messages
        :param model_parameters: model parameters
        :param stop: stop words
        :param stream: is stream response
        :param user: unique user id
        :return: full response or stream response chunk generator result
        """
        headers = {"Content-Type": "application/json"}
        endpoint_url = credentials["base_url"]
        if not endpoint_url.endswith("/"):
            endpoint_url += "/"
        data = {"model": model, "stream": stream}
        if "format" in model_parameters:
            data["format"] = model_parameters["format"]
            del model_parameters["format"]
        if "keep_alive" in model_parameters:
            data["keep_alive"] = model_parameters["keep_alive"]
            del model_parameters["keep_alive"]
        if "json_schema" in model_parameters:
            try:
                data["format"] = json.loads(model_parameters["json_schema"])
            except json.JSONDecodeError:
                data["format"] = "json"
            del model_parameters["json_schema"]
        data["options"] = model_parameters or {}
        # Add think support
        if "think" in model_parameters and model_parameters["think"] is not None:
            data["think"] = bool(model_parameters["think"])
            del model_parameters["think"]
        if stop:
            data["options"]["stop"] = stop
        completion_type = LLMMode.value_of(credentials["mode"])
        if completion_type is LLMMode.CHAT:
            endpoint_url = urljoin(endpoint_url, "api/chat")
            data["messages"] = [
                self._convert_prompt_message_to_dict(m) for m in prompt_messages
            ]
            if tools:
                data["tools"] = [
                    self._convert_prompt_message_tool_to_dict(tool) for tool in tools
                ]
        else:
            endpoint_url = urljoin(endpoint_url, "api/generate")
            first_prompt_message = prompt_messages[0]
            if isinstance(first_prompt_message, UserPromptMessage):
                first_prompt_message = cast(UserPromptMessage, first_prompt_message)
                if isinstance(first_prompt_message.content, str):
                    data["prompt"] = first_prompt_message.content
                elif isinstance(first_prompt_message.content, list):
                    text = ""
                    images = []
                    for message_content in first_prompt_message.content:
                        if message_content.type == PromptMessageContentType.TEXT:
                            message_content = cast(
                                TextPromptMessageContent, message_content
                            )
                            text = message_content.data
                        elif message_content.type == PromptMessageContentType.IMAGE:
                            message_content = cast(
                                ImagePromptMessageContent, message_content
                            )
                            image_data = re.sub(
                                "^data:image\\/[a-zA-Z]+;base64,",
                                "",
                                message_content.data,
                            )
                            images.append(image_data)
                    data["prompt"] = text
                    data["images"] = images
        response = requests.post(
            endpoint_url, headers=headers, json=data, timeout=(10, 300), stream=stream
        )
        response.encoding = "utf-8"
        if response.status_code != 200:
            raise InvokeError(
                f"API request failed with status code {response.status_code}: {response.text}"
            )
        if stream:
            return self._handle_generate_stream_response(
                model, credentials, completion_type, response, prompt_messages
            )
        return self._handle_generate_response(
            model, credentials, completion_type, response, prompt_messages, tools
        )

    def _handle_generate_response(
        self,
        model: str,
        credentials: dict,
        completion_type: LLMMode,
        response: requests.Response,
        prompt_messages: list[PromptMessage],
        tools: Optional[list[PromptMessageTool]],
    ) -> LLMResult:
        """
        Handle llm completion response

        :param model: model name
        :param credentials: model credentials
        :param completion_type: completion type
        :param response: response
        :param prompt_messages: prompt messages
        :return: llm result
        """
        response_json = response.json()
        tool_calls = []
        if completion_type is LLMMode.CHAT:
            message = response_json.get("message", {})
            response_content = message.get("content", "")
            response_tool_calls = message.get("tool_calls", [])
            tool_calls = [
                self._extract_response_tool_call(tool_call)
                for tool_call in response_tool_calls
            ]
        else:
            response_content = response_json["response"]
        assistant_message = AssistantPromptMessage(
            content=response_content, tool_calls=tool_calls
        )
        if "prompt_eval_count" in response_json and "eval_count" in response_json:
            prompt_tokens = response_json["prompt_eval_count"]
            completion_tokens = response_json["eval_count"]
        else:
            prompt_tokens = self._get_num_tokens_by_gpt2(prompt_messages[0].content)
            completion_tokens = self._get_num_tokens_by_gpt2(assistant_message.content)
        usage = self._calc_response_usage(
            model, credentials, prompt_tokens, completion_tokens
        )
        result = LLMResult(
            model=response_json["model"],
            prompt_messages=prompt_messages,
            message=assistant_message,
            usage=usage,
        )
        return result

    def _handle_tool_call_stream(self, chunk_json: dict, tool_calls_by_index: dict):
        """
        Handle tool call stream response using index-based aggregation (Tongyi-like).
        
        :param chunk_json: chunk json from Ollama response
        :param tool_calls_by_index: accumulated tool calls dict keyed by index
        """
        
        # normalize arguments to string for stability
        def _normalize_arguments(args):
            if args is None:
                return ""
            if isinstance(args, (dict, list)):
                try:
                    return json.dumps(args, ensure_ascii=False)
                except Exception as e:
                    logger.warning(f"Failed to serialize arguments to JSON: {e}")
                    return str(args)  # Fallback to string conversion
            return str(args)
        
        tool_calls_stream = chunk_json.get("message", {}).get("tool_calls")
        if not tool_calls_stream:
            return
        
        for tool_call_stream in tool_calls_stream:
            function_data = tool_call_stream.get("function", {})
            func_name = function_data.get("name")
            args_chunk = _normalize_arguments(function_data.get("arguments"))
            idx = tool_call_stream.get("index")
            # default to append order if index missing
            if not isinstance(idx, int):
                # place at next available position according to current max index
                if tool_calls_by_index:
                    idx = max(tool_calls_by_index.keys()) + 1
                else:
                    idx = 0

            # Prevent excessive index values from consuming memory
            if idx >= _MAX_TOOL_CALLS:
                logger.warning(f"Tool call index {idx} exceeds maximum allowed size {_MAX_TOOL_CALLS}.")
                continue

            # create new entry if it doesn't exist
            existing = tool_calls_by_index.get(idx)
            if existing is None:
                tc_id_value = tool_call_stream.get("id") or str(idx)
                tool_calls_by_index[idx] = AssistantPromptMessage.ToolCall(
                    id=tc_id_value,
                    type="function",
                    function=AssistantPromptMessage.ToolCall.ToolCallFunction(
                        name=func_name or "",
                        arguments=args_chunk,
                    ),
                )
            else:
                # merge into existing entry
                tool_call_obj = existing
                if func_name:
                    # overwrite name to avoid duplication
                    tool_call_obj.function.name = func_name
                if args_chunk:
                    tool_call_obj.function.arguments += args_chunk

    def _handle_generate_stream_response(
        self,
        model: str,
        credentials: dict,
        completion_type: LLMMode,
        response: requests.Response,
        prompt_messages: list[PromptMessage],
    ) -> Generator:
        """
        Handle llm completion stream response

        :param model: model name
        :param credentials: model credentials
        :param completion_type: completion type
        :param response: response
        :param prompt_messages: prompt messages
        :return: llm response chunk generator result
        """
        full_text = ""
        chunk_index = 0
        tool_calls_by_index = {}  # use dict aggregator to avoid sparse large lists
        tool_phase = False  # switch to delta-only text after detecting tool_calls
        micro_chunk_size = _MICRO_CHUNK_SIZE  # mimic pure text small increments
        is_reasoning_started = 0  # 0 not started, 1 started, 2 ended

        def _wrap_thinking_by_reasoning_content(message_obj: dict, is_reasoning: int) -> tuple[str, int]:
            """
            If the reasoning response is from message_obj.get("thinking"), we wrap
            it with HTML think tag.

            :param message_obj: message_obj dictionary from LLM streaming response
            :param is_reasoning: 0 not started, 1 started, 2 ended
            :return: tuple of (processed_content, is_reasoning)
            """

            content = message_obj.get("content") or ""
            thinking_content = message_obj.get("thinking")

            if thinking_content:
                if 0 == is_reasoning:
                    content = "<think>\n" + thinking_content
                    is_reasoning = 1
                elif 1 == is_reasoning:
                    content = thinking_content
                else:
                    logger.warning(f"Unexpected reasoning state is_reasoning: {is_reasoning} "
                                   f"content: {content} thinking_content: {thinking_content}")
            elif 1 == is_reasoning and content:
                content = "\n</think>" + content
                is_reasoning = 2
            return content, is_reasoning

        def _yield_micro_chunks(s: str, size: int, min_size: int = 4) -> list[str]:
            """
            Split by natural boundaries (spaces/newlines) to mimic pure text streaming.
            Group tokens to approx `size` without emitting chunks smaller than `min_size` (except for newlines).
            """
            parts: list[str] = []
            buffer = ""
            # Split into whitespace and non-whitespace tokens, preserving separators
            tokens = re.split(r"(\s+)", s)
            for tok in tokens:
                if not tok:
                    continue
                # If current token would exceed size and buffer is not empty, flush
                if buffer and len(buffer) + len(tok) > size:
                    parts.append(buffer)
                    buffer = tok
                else:
                    buffer += tok
                # Prefer to flush at newline boundaries for responsiveness (respect min_size)
                if "\n" in tok and len(buffer) >= max(min_size, size // 2):
                    parts.append(buffer)
                    buffer = ""
            if buffer:
                parts.append(buffer)
            return parts

        def create_final_llm_result_chunk(
            index: int, message: AssistantPromptMessage, finish_reason: str
        ) -> LLMResultChunk:
            prompt_tokens = self._get_num_tokens_by_gpt2(prompt_messages[0].content)
            completion_tokens = self._get_num_tokens_by_gpt2(full_text)
            usage = self._calc_response_usage(
                model, credentials, prompt_tokens, completion_tokens
            )
            return LLMResultChunk(
                model=model,
                prompt_messages=prompt_messages,
                delta=LLMResultChunkDelta(
                    index=index,
                    message=message,
                    finish_reason=finish_reason,
                    usage=usage,
                ),
            )

        for chunk in response.iter_lines(decode_unicode=True, delimiter="\n"):
            if not chunk:
                continue
            try:
                chunk_json = json.loads(chunk)
            except json.JSONDecodeError:
                yield create_final_llm_result_chunk(
                    index=chunk_index,
                    message=AssistantPromptMessage(content=""),
                    finish_reason="Non-JSON encountered.",
                )
                chunk_index += 1
                break
            if completion_type is LLMMode.CHAT:
                if not chunk_json:
                    continue
                message_obj = chunk_json.get("message") or {}
                # Prefer incremental `response` for streaming; fallback to final `message.content`
                if chunk_json.get("response") is not None:
                    text = chunk_json.get("response", "")
                else:
<<<<<<< HEAD
                    text, is_reasoning_started = _wrap_thinking_by_reasoning_content(
                        message_obj, is_reasoning_started
                     )
=======
                    thinking_text = message_obj.get("thinking", "")
                    if thinking_text:
                        # 如果是第一个thinking chunk，添加开始标签
                        if not hasattr(self, '_thinking_started'):
                            self._thinking_started = True
                            text = f"<think>{thinking_text}"
                        else:
                            # 不是第一个thinking chunk，直接使用内容
                            text = thinking_text
                    else:
                        # 没有thinking，检查content
                        content_text = message_obj.get("content", "")
                        if content_text:
                            # 如果之前有thinking阶段，先结束thinking，再添加content
                            if hasattr(self, '_thinking_started'):
                                text = f"</think>{content_text}"
                                delattr(self, '_thinking_started')
                            else:
                                text = content_text
                        else:
                            # thinking和content都没有
                            text = ""
>>>>>>> 401b65c9

                # If this chunk contains tool_calls, yield a dedicated tool_calls delta (like Tongyi)
                if "tool_calls" in message_obj and message_obj.get("tool_calls"):
                    self._handle_tool_call_stream(chunk_json, tool_calls_by_index)
                    logger.info("[Ollama] stream tool_calls detected: %s", message_obj.get("tool_calls"))
                    tool_phase = True
                    assistant_prompt_message = AssistantPromptMessage(content="")
                    if tool_calls_by_index:
                        assistant_prompt_message.tool_calls = [
                            tool_calls_by_index[i]
                            for i in sorted(tool_calls_by_index)
                            if tool_calls_by_index[i] is not None
                        ]
                    yield LLMResultChunk(
                        model=chunk_json.get("model", model or "default_model"),
                        prompt_messages=prompt_messages,
                        delta=LLMResultChunkDelta(
                            index=chunk_index,
                            message=assistant_prompt_message,
                            finish_reason="tool_calls",
                        ),
                    )
                    chunk_index += 1
            else:
                if not chunk_json:
                    continue
                text = chunk_json.get("response", "")
                
            # normal text streaming: compute delta/full first, then micro-chunk uniformly
            if text:
                text_to_yield = ""
                if tool_phase:
                    # delta-only: only yield newly added part after tool_calls
                    if full_text and text.startswith(full_text):
                        text_to_yield = text[len(full_text):]
                        full_text = text
                    else:
                        # If startswith fails, find longest common prefix
                        common_prefix_len = 0
                        for i in range(min(len(full_text), len(text))):
                            if full_text[i] == text[i]:
                                common_prefix_len += 1
                            else:
                                break
                        text_to_yield = text[common_prefix_len:]
                        full_text = text
                else:
                    # pure text phase: yield text as-is
                    text_to_yield = text
                    full_text += text_to_yield

                if text_to_yield:
                    # Micro-chunk for finer granularity and consistent UX
                    for piece in _yield_micro_chunks(text_to_yield, micro_chunk_size):
                        if not piece:
                            continue
                        assistant_prompt_message = AssistantPromptMessage(content=piece)
                        yield LLMResultChunk(
                            model=chunk_json.get("model", model or "default_model"),
                            prompt_messages=prompt_messages,
                            delta=LLMResultChunkDelta(
                                index=chunk_index,
                                message=assistant_prompt_message,
                            ),
                        )
                        chunk_index += 1
            
            if chunk_json.get("done"):
                # compute usage and emit final chunk with finish_reason
                if "prompt_eval_count" in chunk_json:
                    prompt_tokens = chunk_json["prompt_eval_count"]
                else:
                    prompt_message_content = prompt_messages[0].content
                    if isinstance(prompt_message_content, str):
                        prompt_tokens = self._get_num_tokens_by_gpt2(
                            prompt_message_content
                        )
                    elif isinstance(prompt_message_content, list):
                        content_text = ""
                        for message_content in prompt_message_content:
                            if message_content.type == PromptMessageContentType.TEXT:
                                message_content = cast(
                                    TextPromptMessageContent, message_content
                                )
                                content_text += message_content.data
                        prompt_tokens = self._get_num_tokens_by_gpt2(content_text)
                completion_tokens = chunk_json.get(
                    "eval_count", self._get_num_tokens_by_gpt2(full_text)
                )
                usage = self._calc_response_usage(
                    model, credentials, prompt_tokens, completion_tokens
                )
                # final chunk: include finish_reason and usage, no extra tool_calls
                yield LLMResultChunk(
                    model=chunk_json.get("model", model or "default_model"),
                    prompt_messages=prompt_messages,
                    delta=LLMResultChunkDelta(
                        index=chunk_index,
                        message=AssistantPromptMessage(content=""),
                        finish_reason="stop",
                        usage=usage,
                    ),
                )
                chunk_index += 1
                break
            

    def _convert_prompt_message_tool_to_dict(self, tool: PromptMessageTool) -> dict:
        """
        Convert PromptMessageTool to dict for Ollama API

        :param tool: tool
        :return: tool dict
        """
        return {
            "type": "function",
            "function": {
                "name": tool.name,
                "description": tool.description,
                "parameters": tool.parameters,
            },
        }

    def _convert_prompt_message_to_dict(self, message: PromptMessage) -> dict:
        """
        Convert PromptMessage to dict for Ollama API

        :param message: prompt message
        :return: message dict
        """
        if isinstance(message, UserPromptMessage):
            message = cast(UserPromptMessage, message)
            if isinstance(message.content, str):
                message_dict = {"role": "user", "content": message.content}
            elif isinstance(message.content, list):
                text = ""
                images = []
                for message_content in message.content:
                    if message_content.type == PromptMessageContentType.TEXT:
                        message_content = cast(
                            TextPromptMessageContent, message_content
                        )
                        text = message_content.data
                    elif message_content.type == PromptMessageContentType.IMAGE:
                        message_content = cast(
                            ImagePromptMessageContent, message_content
                        )
                        image_data = re.sub(
                            "^data:image\\/[a-zA-Z]+;base64,", "", message_content.data
                        )
                        images.append(image_data)
                message_dict = {"role": "user", "content": text, "images": images}
        elif isinstance(message, AssistantPromptMessage):
            message = cast(AssistantPromptMessage, message)
            message_dict = {"role": "assistant", "content": message.content}
        elif isinstance(message, SystemPromptMessage):
            message = cast(SystemPromptMessage, message)
            message_dict = {"role": "system", "content": message.content}
        elif isinstance(message, ToolPromptMessage):
            message = cast(ToolPromptMessage, message)
            message_dict = {"role": "tool", "content": message.content}
            # 关联到具体的函数调用以符合 OpenAI/Ollama 规范
            if hasattr(message, "tool_call_id") and message.tool_call_id:
                message_dict["tool_call_id"] = message.tool_call_id
        else:
            raise ValueError(f"Got unknown type {message}")
        return message_dict

    def _num_tokens_from_messages(self, messages: list[PromptMessage]) -> int:
        """
        Calculate num tokens.

        :param messages: messages
        """
        num_tokens = 0
        messages_dict = [self._convert_prompt_message_to_dict(m) for m in messages]
        for message in messages_dict:
            for key, value in message.items():
                num_tokens += self._get_num_tokens_by_gpt2(str(key))
                num_tokens += self._get_num_tokens_by_gpt2(str(value))
        return num_tokens

    def _extract_response_tool_call(
        self, response_tool_call: dict
    ) -> AssistantPromptMessage.ToolCall:
        """
        Extract response tool call
        """
        tool_call = None
        if response_tool_call and "function" in response_tool_call:
            arguments = response_tool_call.get("function", {}).get("arguments")
            if isinstance(arguments, dict):
                arguments = json.dumps(arguments)
            function = AssistantPromptMessage.ToolCall.ToolCallFunction(
                name=response_tool_call.get("function", {}).get("name"),
                arguments=arguments,
            )
            tool_call = AssistantPromptMessage.ToolCall(
                id=response_tool_call.get("function", {}).get("name"),
                type="function",
                function=function,
            )
        return tool_call

    def get_customizable_model_schema(
        self, model: str, credentials: dict
    ) -> AIModelEntity:
        """
        Get customizable model schema.

        :param model: model name
        :param credentials: credentials

        :return: model schema
        """
        # Build features from credentials and pass into AIModelEntity
        features: list[ModelFeature] = []
        if credentials.get("vision_support") == "true":
            features.append(ModelFeature.VISION)
        # 支持 true/supported/yes/1 形式开启函数调用
        fc_supported = str(credentials.get("function_call_support", "")).lower() in _TRUTHY_VALUES
        if fc_supported:
            features.append(ModelFeature.TOOL_CALL)
            features.append(ModelFeature.MULTI_TOOL_CALL)
            # 说明：Dify 的 Ollama 配置页没有单独的 stream_function_calling 项；
            # 若支持 function_call，则默认也支持流式工具调用（如需关闭，可在凭据中显式提供 false）。
            stream_fc_cfg = credentials.get("stream_function_calling")
            if stream_fc_cfg is None:
                features.append(ModelFeature.STREAM_TOOL_CALL)
            else:
                if str(stream_fc_cfg).lower() in _TRUTHY_VALUES:
                    features.append(ModelFeature.STREAM_TOOL_CALL)
        entity = AIModelEntity(
            model=model,
            label=I18nObject(zh_Hans=model, en_US=model),
            model_type=ModelType.LLM,
            fetch_from=FetchFrom.CUSTOMIZABLE_MODEL,
            model_properties={
                ModelPropertyKey.MODE: credentials.get("mode"),
                ModelPropertyKey.CONTEXT_SIZE: int(
                    credentials.get("context_size", 4096)
                ),
            },
            parameter_rules=[
                ParameterRule(
                    name=DefaultParameterName.TEMPERATURE.value,
                    use_template=DefaultParameterName.TEMPERATURE.value,
                    label=I18nObject(en_US="Temperature", zh_Hans="温度"),
                    type=ParameterType.FLOAT,
                ),
                ParameterRule(
                    name=DefaultParameterName.TOP_P.value,
                    use_template=DefaultParameterName.TOP_P.value,
                    label=I18nObject(en_US="Top P", zh_Hans="Top P"),
                    type=ParameterType.FLOAT,
                    help=I18nObject(
                        en_US="Works together with top-k. A higher value (e.g., 0.95) will lead to more diverse text, while a lower value (e.g., 0.5) will generate more focused and conservative text. (Default: 0.9)",
                        zh_Hans="与top-k一起工作。较高的值（例如，0.95）会导致生成更多样化的文本，而较低的值（例如，0.5）会生成更专注和保守的文本。（默认值：0.9）",
                    ),
                    default=0.9,
                    min=0,
                    max=1,
                ),
                ParameterRule(
                    name="top_k",
                    label=I18nObject(en_US="Top K", zh_Hans="Top K"),
                    type=ParameterType.INT,
                    help=I18nObject(
                        en_US="Reduces the probability of generating nonsense. A higher value (e.g. 100) will give more diverse answers, while a lower value (e.g. 10) will be more conservative. (Default: 40)",
                        zh_Hans="减少生成无意义内容的可能性。较高的值（例如100）将提供更多样化的答案，而较低的值（例如10）将更为保守。（默认值：40）",
                    ),
                    min=1,
                    max=100,
                ),
                ParameterRule(
                    name="repeat_penalty",
                    label=I18nObject(en_US="Repeat Penalty"),
                    type=ParameterType.FLOAT,
                    help=I18nObject(
                        en_US="Sets how strongly to penalize repetitions. A higher value (e.g., 1.5) will penalize repetitions more strongly, while a lower value (e.g., 0.9) will be more lenient. (Default: 1.1)",
                        zh_Hans="设置对重复内容的惩罚强度。一个较高的值（例如，1.5）会更强地惩罚重复内容，而一个较低的值（例如，0.9）则会相对宽容。（默认值：1.1）",
                    ),
                    min=-2,
                    max=2,
                ),
                ParameterRule(
                    name="num_predict",
                    use_template="max_tokens",
                    label=I18nObject(en_US="Num Predict", zh_Hans="最大令牌数预测"),
                    type=ParameterType.INT,
                    help=I18nObject(
                        en_US="Maximum number of tokens to predict when generating text. (Default: 128, -1 = infinite generation, -2 = fill context)",
                        zh_Hans="生成文本时预测的最大令牌数。（默认值：128，-1 = 无限生成，-2 = 填充上下文）",
                    ),
                    default=512
                    if int(credentials.get("max_tokens", 4096)) >= 768
                    else 128,
                    min=-2,
                    max=int(credentials.get("max_tokens", 4096)),
                ),
                ParameterRule(
                    name="mirostat",
                    label=I18nObject(
                        en_US="Mirostat sampling", zh_Hans="Mirostat 采样"
                    ),
                    type=ParameterType.INT,
                    help=I18nObject(
                        en_US="Enable Mirostat sampling for controlling perplexity. (default: 0, 0 = disabled, 1 = Mirostat, 2 = Mirostat 2.0)",
                        zh_Hans="启用 Mirostat 采样以控制困惑度。（默认值：0，0 = 禁用，1 = Mirostat，2 = Mirostat 2.0）",
                    ),
                    min=0,
                    max=2,
                ),
                ParameterRule(
                    name="mirostat_eta",
                    label=I18nObject(en_US="Mirostat Eta", zh_Hans="学习率"),
                    type=ParameterType.FLOAT,
                    help=I18nObject(
                        en_US="Influences how quickly the algorithm responds to feedback from the generated text. A lower learning rate will result in slower adjustments, while a higher learning rate will make the algorithm more responsive. (Default: 0.1)",
                        zh_Hans="影响算法对生成文本反馈响应的速度。较低的学习率会导致调整速度变慢，而较高的学习率会使得算法更加灵敏。（默认值：0.1）",
                    ),
                    precision=1,
                ),
                ParameterRule(
                    name="mirostat_tau",
                    label=I18nObject(en_US="Mirostat Tau", zh_Hans="文本连贯度"),
                    type=ParameterType.FLOAT,
                    help=I18nObject(
                        en_US="Controls the balance between coherence and diversity of the output. A lower value will result in more focused and coherent text. (Default: 5.0)",
                        zh_Hans="控制输出的连贯性和多样性之间的平衡。较低的值会导致更专注和连贯的文本。（默认值：5.0）",
                    ),
                    precision=1,
                ),
                ParameterRule(
                    name="num_ctx",
                    label=I18nObject(
                        en_US="Size of context window", zh_Hans="上下文窗口大小"
                    ),
                    type=ParameterType.INT,
                    help=I18nObject(
                        en_US="Sets the size of the context window used to generate the next token. (Default: 2048)",
                        zh_Hans="设置用于生成下一个标记的上下文窗口大小。（默认值：2048）",
                    ),
                    default=2048,
                    min=1,
                ),
                ParameterRule(
                    name="num_gpu",
                    label=I18nObject(en_US="GPU Layers", zh_Hans="GPU 层数"),
                    type=ParameterType.INT,
                    help=I18nObject(
                        en_US="The number of layers to offload to the GPU(s). On macOS it defaults to 1 to enable metal support, 0 to disable.As long as a model fits into one gpu it stays in one. It does not set the number of GPU(s). ",
                        zh_Hans="加载到 GPU 的层数。在 macOS 上，默认为 1 以启用 Metal 支持，设置为 0 则禁用。只要模型适合一个 GPU，它就保留在其中。它不设置 GPU 的数量。",
                    ),
                    min=-1,
                    default=1,
                ),
                ParameterRule(
                    name="num_thread",
                    label=I18nObject(en_US="Num Thread", zh_Hans="线程数"),
                    type=ParameterType.INT,
                    help=I18nObject(
                        en_US="Sets the number of threads to use during computation. By default, Ollama will detect this for optimal performance. It is recommended to set this value to the number of physical CPU cores your system has (as opposed to the logical number of cores).",
                        zh_Hans="设置计算过程中使用的线程数。默认情况下，Ollama会检测以获得最佳性能。建议将此值设置为系统拥有的物理CPU核心数（而不是逻辑核心数）。",
                    ),
                    min=1,
                ),
                ParameterRule(
                    name="repeat_last_n",
                    label=I18nObject(en_US="Repeat last N", zh_Hans="回溯内容"),
                    type=ParameterType.INT,
                    help=I18nObject(
                        en_US="Sets how far back for the model to look back to prevent repetition. (Default: 64, 0 = disabled, -1 = num_ctx)",
                        zh_Hans="设置模型回溯多远的内容以防止重复。（默认值：64，0 = 禁用，-1 = num_ctx）",
                    ),
                    min=-1,
                ),
                ParameterRule(
                    name="tfs_z",
                    label=I18nObject(en_US="TFS Z", zh_Hans="减少标记影响"),
                    type=ParameterType.FLOAT,
                    help=I18nObject(
                        en_US="Tail free sampling is used to reduce the impact of less probable tokens from the output. A higher value (e.g., 2.0) will reduce the impact more, while a value of 1.0 disables this setting. (default: 1)",
                        zh_Hans="用于减少输出中不太可能的标记的影响。较高的值（例如，2.0）会更多地减少这种影响，而1.0的值则会禁用此设置。（默认值：1）",
                    ),
                    precision=1,
                ),
                ParameterRule(
                    name="seed",
                    label=I18nObject(en_US="Seed", zh_Hans="随机数种子"),
                    type=ParameterType.INT,
                    help=I18nObject(
                        en_US="Sets the random number seed to use for generation. Setting this to a specific number will make the model generate the same text for the same prompt. (Default: 0)",
                        zh_Hans="设置用于生成的随机数种子。将此设置为特定数字将使模型对相同的提示生成相同的文本。（默认值：0）",
                    ),
                ),
                ParameterRule(
                    name="keep_alive",
                    label=I18nObject(en_US="Keep Alive", zh_Hans="模型存活时间"),
                    type=ParameterType.STRING,
                    help=I18nObject(
                        en_US="Sets how long the model is kept in memory after generating a response. This must be a duration string with a unit (e.g., '10m' for 10 minutes or '24h' for 24 hours). A negative number keeps the model loaded indefinitely, and '0' unloads the model immediately after generating a response. Valid time units are 's','m','h'. (Default: 5m)",
                        zh_Hans="设置模型在生成响应后在内存中保留的时间。这必须是一个带有单位的持续时间字符串（例如，'10m' 表示10分钟，'24h' 表示24小时）。负数表示无限期地保留模型，'0'表示在生成响应后立即卸载模型。有效的时间单位有 's'（秒）、'm'（分钟）、'h'（小时）。（默认值：5m）",
                    ),
                ),
                ParameterRule(
                    name="format",
                    label=I18nObject(en_US="Format", zh_Hans="返回格式"),
                    type=ParameterType.STRING,
                    help=I18nObject(
                        en_US="the format to return a response in. Currently the only accepted value is json.",
                        zh_Hans="返回响应的格式。目前唯一接受的值是json。",
                    ),
                    options=["json"],
                ),
                ParameterRule(
                    name="json_schema",
                    label=I18nObject(en_US="JSON Schema", zh_Hans="JSON Schema"),
                    type=ParameterType.STRING,
                    help=I18nObject(
                        en_US="Return output in the format defined by JSON Schema.",
                        zh_Hans="按照JSON Schema定义的格式返回output",
                    ),
                ),
                ParameterRule(
                    name="think",
                    label=I18nObject(en_US="Think", zh_Hans="思考模式"),
                    type=ParameterType.BOOLEAN,
                    help=I18nObject(
                        en_US="Enable thinking mode where the model thinks before responding.",
                        zh_Hans="启用思考模式，模型在响应前会先进行思考。",
                    ),
                ),
            ],
            pricing=PriceConfig(
                input=Decimal(credentials.get("input_price", 0)),
                output=Decimal(credentials.get("output_price", 0)),
                unit=Decimal(credentials.get("unit", 0)),
                currency=credentials.get("currency", "USD"),
            ),
            features=features,
        )
        return entity

    @property
    def _invoke_error_mapping(self) -> dict[type[InvokeError], list[type[Exception]]]:
        """
        Map model invoke error to unified error
        The key is the error type thrown to the caller
        The value is the error type thrown by the model,
        which needs to be converted into a unified error type for the caller.

        :return: Invoke error mapping
        """
        return {
            InvokeAuthorizationError: [requests.exceptions.InvalidHeader],
            InvokeBadRequestError: [
                requests.exceptions.HTTPError,
                requests.exceptions.InvalidURL,
            ],
            InvokeRateLimitError: [requests.exceptions.RetryError],
            InvokeServerUnavailableError: [
                requests.exceptions.ConnectionError,
                requests.exceptions.HTTPError,
            ],
            InvokeConnectionError: [
                requests.exceptions.ConnectTimeout,
                requests.exceptions.ReadTimeout,
            ],
        }<|MERGE_RESOLUTION|>--- conflicted
+++ resolved
@@ -392,34 +392,6 @@
         tool_calls_by_index = {}  # use dict aggregator to avoid sparse large lists
         tool_phase = False  # switch to delta-only text after detecting tool_calls
         micro_chunk_size = _MICRO_CHUNK_SIZE  # mimic pure text small increments
-        is_reasoning_started = 0  # 0 not started, 1 started, 2 ended
-
-        def _wrap_thinking_by_reasoning_content(message_obj: dict, is_reasoning: int) -> tuple[str, int]:
-            """
-            If the reasoning response is from message_obj.get("thinking"), we wrap
-            it with HTML think tag.
-
-            :param message_obj: message_obj dictionary from LLM streaming response
-            :param is_reasoning: 0 not started, 1 started, 2 ended
-            :return: tuple of (processed_content, is_reasoning)
-            """
-
-            content = message_obj.get("content") or ""
-            thinking_content = message_obj.get("thinking")
-
-            if thinking_content:
-                if 0 == is_reasoning:
-                    content = "<think>\n" + thinking_content
-                    is_reasoning = 1
-                elif 1 == is_reasoning:
-                    content = thinking_content
-                else:
-                    logger.warning(f"Unexpected reasoning state is_reasoning: {is_reasoning} "
-                                   f"content: {content} thinking_content: {thinking_content}")
-            elif 1 == is_reasoning and content:
-                content = "\n</think>" + content
-                is_reasoning = 2
-            return content, is_reasoning
 
         def _yield_micro_chunks(s: str, size: int, min_size: int = 4) -> list[str]:
             """
@@ -487,11 +459,6 @@
                 if chunk_json.get("response") is not None:
                     text = chunk_json.get("response", "")
                 else:
-<<<<<<< HEAD
-                    text, is_reasoning_started = _wrap_thinking_by_reasoning_content(
-                        message_obj, is_reasoning_started
-                     )
-=======
                     thinking_text = message_obj.get("thinking", "")
                     if thinking_text:
                         # 如果是第一个thinking chunk，添加开始标签
@@ -514,7 +481,6 @@
                         else:
                             # thinking和content都没有
                             text = ""
->>>>>>> 401b65c9
 
                 # If this chunk contains tool_calls, yield a dedicated tool_calls delta (like Tongyi)
                 if "tool_calls" in message_obj and message_obj.get("tool_calls"):
