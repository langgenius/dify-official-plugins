author: langgenius
<<<<<<< HEAD
created_at: 2024-10-08 16:58:21.101264-04:00
description:
  en_US: Novita AI provides an LLM API that matches various application scenarios with high cost-effectiveness.
  zh_Hans: 适配多种海外应用场景的高性价比 LLM API
=======
created_at: 2024-10-08T16:58:21.101264-04:00
>>>>>>> 4bd9d48a
icon: icon_s_en.svg
label:
  en_US: Novita
description:
  en_US: Novita
meta:
  arch:
  - amd64
  - arm64
  runner:
    entrypoint: main
    language: python
    version: '3.10'
  version: 0.0.1
name: novita
plugins:
  models:
  - provider/novita.yaml
resource:
  memory: 268435456
  permission:
    model:
      enabled: true
      llm: true
      moderation: false
      rerank: false
      speech2text: false
      text_embedding: false
      tts: false
    tool:
      enabled: true
type: plugin
version: 0.0.2<|MERGE_RESOLUTION|>--- conflicted
+++ resolved
@@ -1,12 +1,8 @@
 author: langgenius
-<<<<<<< HEAD
 created_at: 2024-10-08 16:58:21.101264-04:00
 description:
   en_US: Novita AI provides an LLM API that matches various application scenarios with high cost-effectiveness.
   zh_Hans: 适配多种海外应用场景的高性价比 LLM API
-=======
-created_at: 2024-10-08T16:58:21.101264-04:00
->>>>>>> 4bd9d48a
 icon: icon_s_en.svg
 label:
   en_US: Novita
