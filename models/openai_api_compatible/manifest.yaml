--- conflicted
+++ resolved
@@ -1,8 +1,4 @@
-<<<<<<< HEAD
-version: 0.0.24
-=======
-version: 0.0.25
->>>>>>> 5eac9eda
+version: 0.0.26
 type: plugin
 author: "langgenius"
 name: "openai_api_compatible"
