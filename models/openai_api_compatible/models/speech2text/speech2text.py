--- conflicted
+++ resolved
@@ -1,32 +1,18 @@
-<<<<<<< HEAD
-from typing import Mapping
+from typing import Mapping,Optional
 
 from dify_plugin.entities.model import (
     AIModelEntity,
-    I18nObject
+    I18nObject,
+    FetchFrom,
+    ModelType
 )
 
-=======
-from typing import Optional
-from dify_plugin.entities.model import AIModelEntity, FetchFrom, I18nObject, ModelType
->>>>>>> 570bf3a8
 from dify_plugin.interfaces.model.openai_compatible.speech2text import (
     OAICompatSpeech2TextModel,
 )
 
 
 class OpenAISpeech2TextModel(OAICompatSpeech2TextModel):
-<<<<<<< HEAD
-
-    def get_customizable_model_schema(self, model: str, credentials: Mapping) -> AIModelEntity:
-        entity = super().get_customizable_model_schema(model, credentials)
-
-        if "display_name" in credentials and credentials["display_name"] != "":
-            entity.label= I18nObject(
-                en_US=credentials["display_name"],
-                zh_Hans=credentials["display_name"]
-            )
-=======
     def get_customizable_model_schema(self, model: str, credentials: dict) -> Optional[AIModelEntity]:
         """
         used to define customizable model schema
@@ -39,6 +25,11 @@
             model_properties={},
             parameter_rules=[],
         )
->>>>>>> 570bf3a8
+
+        if "display_name" in credentials and credentials["display_name"] != "":
+            entity.label= I18nObject(
+                en_US=credentials["display_name"],
+                zh_Hans=credentials["display_name"]
+            )
 
         return entity