# standard import
import base64
import json
import logging
from collections.abc import Generator
from typing import Optional, Union, cast

# 3rd import
import boto3  # type: ignore
from botocore.config import Config  # type: ignore
from botocore.exceptions import (  # type: ignore
    ClientError,
    EndpointConnectionError,
    NoRegionError,
    ServiceNotInRegionError,
    UnknownServiceError,
)

from dify_plugin import LargeLanguageModel
from dify_plugin.entities import I18nObject
from dify_plugin.entities.model import (
    AIModelEntity,
    FetchFrom,
    ModelType,
    PriceConfig,
)
from dify_plugin.entities.model.llm import (
    LLMMode,
    LLMResult,
    LLMResultChunk,
    LLMResultChunkDelta,
)
from dify_plugin.entities.model.message import (
    AssistantPromptMessage,
    ImagePromptMessageContent,
    PromptMessage,
    PromptMessageContentType,
    PromptMessageTool,
    SystemPromptMessage,
    TextPromptMessageContent,
    ToolPromptMessage,
    UserPromptMessage,
)
from dify_plugin.errors.model import (
    CredentialsValidateFailedError,
    InvokeAuthorizationError,
    InvokeBadRequestError,
    InvokeConnectionError,
    InvokeError,
    InvokeRateLimitError,
    InvokeServerUnavailableError,
)

from provider.get_bedrock_client import get_bedrock_client
from .cache_config import is_cache_supported, get_cache_config
from . import model_ids
logging.basicConfig(level=logging.INFO, format='%(asctime)s - %(name)s - %(levelname)s - %(message)s')

logger = logging.getLogger(__name__)
ANTHROPIC_BLOCK_MODE_PROMPT = """You should always follow the instructions and output a valid {{block}} object.
The structure of the {{block}} object you can found in the instructions, use {"answer": "$your_answer"} as the default structure
if you are not sure about the structure.

<instructions>
{{instructions}}
</instructions>
"""  # noqa: E501


class BedrockLargeLanguageModel(LargeLanguageModel):
    # please refer to the documentation: https://docs.aws.amazon.com/bedrock/latest/userguide/conversation-inference.html
    # TODO There is invoke issue: context limit on Cohere Model, will add them after fixed.
    CONVERSE_API_ENABLED_MODEL_INFO = [
        {"prefix": "us.deepseek", "support_system_prompts": True, "support_tool_use": False},
        {"prefix": "us.anthropic.claude", "support_system_prompts": True, "support_tool_use": True},
        {"prefix": "eu.anthropic.claude", "support_system_prompts": True, "support_tool_use": True},
        {"prefix": "apac.anthropic.claude", "support_system_prompts": True, "support_tool_use": True},
        {"prefix": "anthropic.claude", "support_system_prompts": True, "support_tool_use": True},
        {"prefix": "amazon.nova", "support_system_prompts": True, "support_tool_use": True},
        {"prefix": "us.amazon.nova", "support_system_prompts": True, "support_tool_use": True},
        {"prefix": "eu.amazon.nova", "support_system_prompts": True, "support_tool_use": True},
        {"prefix": "apac.amazon.nova", "support_system_prompts": True, "support_tool_use": True},
        {"prefix": "us.meta.llama", "support_system_prompts": True, "support_tool_use": True},
        {"prefix": "eu.meta.llama", "support_system_prompts": True, "support_tool_use": True},
        {"prefix": "apac.meta.llama", "support_system_prompts": True, "support_tool_use": True},
        {"prefix": "meta.llama", "support_system_prompts": True, "support_tool_use": False},
        {"prefix": "mistral.mistral-7b-instruct", "support_system_prompts": False, "support_tool_use": False},
        {"prefix": "mistral.mixtral-8x7b-instruct", "support_system_prompts": False, "support_tool_use": False},
        {"prefix": "mistral.mistral-large", "support_system_prompts": True, "support_tool_use": True},
        {"prefix": "mistral.mistral-small", "support_system_prompts": True, "support_tool_use": True},
        {"prefix": "cohere.command-r", "support_system_prompts": True, "support_tool_use": True},
        {"prefix": "amazon.titan", "support_system_prompts": False, "support_tool_use": False},
        {"prefix": "ai21.jamba-1-5", "support_system_prompts": True, "support_tool_use": False},
    ]

    @staticmethod
    def _find_model_info(model_id):
        for model in BedrockLargeLanguageModel.CONVERSE_API_ENABLED_MODEL_INFO:
            if model_id.startswith(model["prefix"]):
                return model
        logger.info(f"current model id: {model_id} did not support by Converse API")
        return None

    def _code_block_mode_wrapper(
            self,
            model: str,
            credentials: dict,
            prompt_messages: list[PromptMessage],
            model_parameters: dict,
            tools: Optional[list[PromptMessageTool]] = None,
            stop: Optional[list[str]] = None,
            stream: bool = True,
            user: Optional[str] = None,
    ) -> Union[LLMResult, Generator]:
        """
        Code block mode wrapper for invoking large language model
        """
        if model_parameters.get("response_format"):
            stop = stop or []
            if "```\n" not in stop:
                stop.append("```\n")
            if "\n```" not in stop:
                stop.append("\n```")
            response_format = model_parameters.pop("response_format")
            format_prompt = SystemPromptMessage(
                content=ANTHROPIC_BLOCK_MODE_PROMPT.replace("{{instructions}}", prompt_messages[0].content).replace(
                    "{{block}}", response_format
                )
            )
            if len(prompt_messages) > 0 and isinstance(prompt_messages[0], SystemPromptMessage):
                prompt_messages[0] = format_prompt
            else:
                prompt_messages.insert(0, format_prompt)
            prompt_messages.append(AssistantPromptMessage(content=f"\n```{response_format}"))
        return self._invoke(model, credentials, prompt_messages, model_parameters, tools, stop, stream, user)

    def _invoke(
        self,
        model: str,
        credentials: dict,
        prompt_messages: list[PromptMessage],
        model_parameters: dict,
        tools: Optional[list[PromptMessageTool]] = None,
        stop: Optional[list[str]] = None,
        stream: bool = True,
        user: Optional[str] = None,
    ) -> Union[LLMResult, Generator]:
        """
        Invoke large language model

        :param model: model name
        :param credentials: model credentials
        :param prompt_messages: prompt messages
        :param model_parameters: model parameters
        :param tools: tools for tool calling
        :param stop: stop words
        :param stream: is stream response
        :param user: unique user id
        :return: full response or stream response chunk generator result
        """
        try:
            model_info = self._get_model_info(model, credentials, model_parameters)
            if model_info:
                return self._generate_with_converse(
                    model_info, credentials, prompt_messages, model_parameters, stop, stream, user, tools, model
                )
        except Exception as e:
            logger.error(f"Failed to get model info: {str(e)}")
            if credentials.get("inference_profile_id"):
                raise InvokeError(f"Failed to invoke inference profile: {str(e)}")

        # Fallback to traditional model ID for non-converse API models
        model_name = model_parameters.get('model_name')
        if not model_name:
            raise InvokeError("Model name is required for non-converse API models")

        model_id = model_ids.get_model_id(model, model_name)
        return self._generate(model_id, credentials, prompt_messages, model_parameters, stop, stream, user)

    def _get_model_info(self, model: str, credentials: dict, model_parameters: dict) -> dict:
        """
        Get model information for converse API
        
        :param model: model name
        :param credentials: model credentials
        :param model_parameters: model parameters
        :return: model info dict with model ID and capabilities
        """
        inference_profile_id = credentials.get("inference_profile_id")
        if inference_profile_id:
            # Get the full ARN from the profile ID
            profile_info = self._get_inference_profile_info_direct(inference_profile_id, credentials)
            profile_arn = profile_info.get("inferenceProfileArn")

            if not profile_arn:
                raise InvokeError(f"Could not get ARN for inference profile {inference_profile_id}")

            # Use inference profile ARN as model ID
            model_id = profile_arn
            logger.info(f"Using inference profile ARN: {model_id}")

            # Determine model capabilities from underlying models
            underlying_models = profile_info.get("models", [])
            model_info = None

            if underlying_models:
                first_model_arn = underlying_models[0].get("modelArn", "")
                # Extract model ID from ARN
                if "foundation-model/" in first_model_arn:
                    underlying_model_id = first_model_arn.split("foundation-model/")[1]
                    model_info = BedrockLargeLanguageModel._find_model_info(underlying_model_id)
                    if model_info:
                        # Use the inference profile ARN but with underlying model capabilities
                        model_info = model_info.copy()
                        model_info["model"] = model_id  # Use inference profile ARN for actual API call
                        logger.info(f"Using inference profile {model_id} with capabilities from {underlying_model_id}")
                        return model_info
            if not model_info:
                logger.info(f"Using inference profile {model_id} with default capabilities")
                return {
                    "model": model_id,
                    "support_system_prompts": True,
                    "support_tool_use": True
                }
        else:
            # Use traditional model ID resolution
            model_name = model_parameters.pop('model_name')
            model_id = model_ids.get_model_id(model, model_name)
            if model_parameters.pop('cross-region', False):
                region_name = credentials['aws_region']
                region_prefix = model_ids.get_region_area(region_name)
                if not region_prefix:
                    raise InvokeError(f'Region {region_name} Unsupport cross-region Inference')
                model_id = "{}.{}".format(region_prefix, model_id)

            model_info = BedrockLargeLanguageModel._find_model_info(model_id)
            if model_info:
                model_info["model"] = model_id
                return model_info
            
            return None

    def _generate_with_converse(
        self,
        model_info: dict,
        credentials: dict,
        prompt_messages: list[PromptMessage],
        model_parameters: dict,
        stop: Optional[list[str]] = None,
        stream: bool = True,
        user: Optional[str] = None,
        tools: Optional[list[PromptMessageTool]] = None,
        model: Optional[str] = None,
    ) -> Union[LLMResult, Generator]:
        """
        Invoke large language model with converse API

        :param model_info: model information
        :param credentials: model credentials
        :param prompt_messages: prompt messages
        :param model_parameters: model parameters
        :param stop: stop words
        :param stream: is stream response
        :return: full response or stream response chunk generator result
        """
        bedrock_client = get_bedrock_client("bedrock-runtime", credentials)

        # Get cache checkpoint settings from model parameters
        system_cache_checkpoint = model_parameters.pop("system_cache_checkpoint", True)
        latest_two_messages_cache_checkpoint = model_parameters.pop("latest_two_messages_cache_checkpoint", False)
        logger.info(f"---cache_checkpoints--- system: {system_cache_checkpoint}, penultimate: {latest_two_messages_cache_checkpoint}")
        model_id = model_info["model"]
        print(f"[CACHE DEBUG] Model: {model_id}, Cache checkpoints - System: {system_cache_checkpoint}, Penultimate: {latest_two_messages_cache_checkpoint}")
        logger.info(f"[CACHE DEBUG] Model: {model_id}, Cache checkpoints - System: {system_cache_checkpoint}, Penultimate: {latest_two_messages_cache_checkpoint}")

        # Enable cache if either checkpoint is enabled
        cache_supported = is_cache_supported(model_id)
        print(f"[CACHE DEBUG] Model: {model_id}, Cache supported: {cache_supported}")
        logger.info(f"[CACHE DEBUG] Model: {model_id}, Cache supported: {cache_supported}")
        if cache_supported == False:
            system_cache_checkpoint = False
            latest_two_messages_cache_checkpoint = False

        # Convert messages with cache points if enabled
        system, prompt_message_dicts = self._convert_converse_prompt_messages(
            prompt_messages,
            model_id=model_id,
            system_cache_checkpoint=system_cache_checkpoint,
            latest_two_messages_cache_checkpoint=latest_two_messages_cache_checkpoint
        )
        inference_config, additional_model_fields = self._convert_converse_api_model_parameters(model_parameters, stop)

        parameters = {
            "modelId": model_info["model"],
            "messages": prompt_message_dicts,
            "inferenceConfig": inference_config,
            "additionalModelRequestFields": additional_model_fields,
        }

        if model_info["support_system_prompts"] and system and len(system) > 0:
            parameters["system"] = system

        if model_info["support_tool_use"] and tools:
            parameters["toolConfig"] = self._convert_converse_tool_config(tools=tools)
        try:
            # for issue #10976
            conversations_list = parameters["messages"]
            # if two consecutive user messages found, combine them into one message
            for i in range(len(conversations_list) - 2, -1, -1):
                if conversations_list[i]["role"] == conversations_list[i + 1]["role"]:
                    conversations_list[i]["content"].extend(conversations_list.pop(i + 1)["content"])

            if stream:
                response = bedrock_client.converse_stream(**parameters)
                return self._handle_converse_stream_response(
                    model_info["model"], credentials, response, prompt_messages
                )
            else:
                logger.info(f"converse: {parameters}")
                response = bedrock_client.converse(**parameters)

                # Log cache usage metrics if available
                if "usage" in response:
                    # Extract token usage
                    input_tokens = response["usage"].get("inputTokens", 0)
                    output_tokens = response["usage"].get("outputTokens", 0)

                    # Extract cache metrics if available
                    cache_read_tokens = response["usage"].get("cacheReadInputTokens", 0)
                    cache_write_tokens = response["usage"].get("cacheWriteInputTokens", 0)

                    # Always log the metrics for debugging
                    print(f"[CACHE METRICS] Model: {model_id}, Read: {cache_read_tokens} tokens, Write: {cache_write_tokens} tokens")
                    logger.info(f"[CACHE METRICS] Model: {model_id}, Read: {cache_read_tokens} tokens, Write: {cache_write_tokens} tokens")

                    # Print the full response usage for debugging
                    print(f"[CACHE DEBUG] Response usage: {json.dumps(response['usage'], default=str)}")

                    # Log cache usage if any tokens were read or written
                    if cache_read_tokens > 0 or cache_write_tokens > 0:
                        logger.info(f"Cache metrics - Model: {model_id}, Read: {cache_read_tokens} tokens, Write: {cache_write_tokens} tokens")
                        # If tokens were read from cache, log the savings
                        if cache_read_tokens > 0:
                            print(f"[CACHE HIT] {cache_read_tokens} tokens read from cache")
                            logger.info(f"Cache hit detected - {cache_read_tokens} tokens read from cache")
                        elif cache_write_tokens > 0:
                            print(f"[CACHE WRITE] {cache_write_tokens} tokens written to cache")
                            logger.info(f"Cache write detected - {cache_write_tokens} tokens written to cache")
                else:
                    # Log if usage data is missing
                    print(f"[WARNING] No usage data in response")
                    logger.warning(f"No usage data in response")

                return self._handle_converse_response(model_info["model"], credentials, response, prompt_messages)
        except ClientError as ex:
            error_code = ex.response["Error"]["Code"]
            full_error_msg = f"{error_code}: {ex.response['Error']['Message']}"
            raise self._map_client_to_invoke_error(error_code, full_error_msg)
        except (EndpointConnectionError, NoRegionError, ServiceNotInRegionError) as ex:
            raise InvokeConnectionError(str(ex))

        except UnknownServiceError as ex:
            raise InvokeServerUnavailableError(str(ex))

        except Exception as ex:
            raise InvokeError(str(ex))

    def _handle_converse_response(
        self, model: str, credentials: dict, response: dict, prompt_messages: list[PromptMessage]
    ) -> LLMResult:
        """
        Handle llm chat response

        :param model: model name
        :param credentials: credentials
        :param response: response
        :param prompt_messages: prompt messages
        :return: full response chunk generator result
        """
        response_content = response["output"]["message"]["content"]
        # transform assistant message to prompt message
        if response["stopReason"] == "tool_use":
            tool_calls = []
            text, tool_use = self._extract_tool_use(response_content)

            tool_call = AssistantPromptMessage.ToolCall(
                id=tool_use["toolUseId"],
                type="function",
                function=AssistantPromptMessage.ToolCall.ToolCallFunction(
                    name=tool_use["name"], arguments=json.dumps(tool_use["input"])
                ),
            )
            tool_calls.append(tool_call)

            assistant_prompt_message = AssistantPromptMessage(content=text, tool_calls=tool_calls)
        else:
            assistant_prompt_message = AssistantPromptMessage(content=response_content[0]["text"])

        # calculate num tokens
        if response["usage"]:
            # transform usage
            prompt_tokens = response["usage"]["inputTokens"]
            completion_tokens = response["usage"]["outputTokens"]

            # Log cache metrics if available
            cache_read_tokens = response["usage"].get("cacheReadInputTokens", 0)
            cache_write_tokens = response["usage"].get("cacheWriteInputTokens", 0)

            if cache_read_tokens > 0 or cache_write_tokens > 0:
                logger.info(f"Cache metrics - Model: {model}, Read: {cache_read_tokens} tokens, Write: {cache_write_tokens} tokens")
                # If tokens were read from cache, log the savings
                if cache_read_tokens > 0:
                    logger.info(f"Cache hit detected - {cache_read_tokens} tokens read from cache")
        else:
            # calculate num tokens
            prompt_tokens = self.get_num_tokens(model, credentials, prompt_messages)
            completion_tokens = self.get_num_tokens(model, credentials, [assistant_prompt_message])

        # transform usage
        usage = self._calc_response_usage(model, credentials, prompt_tokens, completion_tokens)

        result = LLMResult(
            model=model,
            prompt_messages=prompt_messages,
            message=assistant_prompt_message,
            usage=usage,
        )
        return result

    def _extract_tool_use(self, content: dict) -> tuple[str, dict]:
        tool_use = {}
        text = ""
        for item in content:
            if "toolUse" in item:
                tool_use = item["toolUse"]
            elif "text" in item:
                text = item["text"]
            else:
                raise ValueError(f"Got unknown item: {item}")
        return text, tool_use

    def _handle_converse_stream_response(
        self,
        model: str,
        credentials: dict,
        response: dict,
        prompt_messages: list[PromptMessage],
    ) -> Generator:
        """
        Handle llm chat stream response

        :param model: model name
        :param credentials: credentials
        :param response: response
        :param prompt_messages: prompt messages
        :return: full response or stream response chunk generator result
        """

        try:
            full_assistant_content = ""
            return_model = None
            input_tokens = 0
            output_tokens = 0
            finish_reason = None
            index = 0
            tool_calls: list[AssistantPromptMessage.ToolCall] = []
            tool_use = {}
            reasoning_header_added = False
            reasoning_tailer_added = False

            for chunk in response["stream"]:
                if "messageStart" in chunk:
                    return_model = model
                elif "messageStop" in chunk:
                    finish_reason = chunk["messageStop"]["stopReason"]
                elif "contentBlockStart" in chunk:
                    tool = chunk["contentBlockStart"]["start"]["toolUse"]
                    tool_use["toolUseId"] = tool["toolUseId"]
                    tool_use["name"] = tool["name"]
                elif "metadata" in chunk:
                    # Safely extract usage data with proper error handling
                    if "usage" in chunk["metadata"]:
                        input_tokens = chunk["metadata"]["usage"].get("inputTokens", 0)
                        output_tokens = chunk["metadata"]["usage"].get("outputTokens", 0)

                        # Extract cache metrics if available
                        cache_read_tokens = chunk["metadata"]["usage"].get("cacheReadInputTokens", 0)
                        cache_write_tokens = chunk["metadata"]["usage"].get("cacheWriteInputTokens", 0)

                        # Always log the metrics for debugging
                        print(f"[STREAM CACHE METRICS] Model: {model}, Read: {cache_read_tokens} tokens, Write: {cache_write_tokens} tokens")
                        logger.info(f"[STREAM CACHE METRICS] Model: {model}, Read: {cache_read_tokens} tokens, Write: {cache_write_tokens} tokens")

                        # Print the full usage data for debugging
                        print(f"[STREAM USAGE DATA] {json.dumps(chunk['metadata']['usage'], default=str)}")

                        # Log cache usage if any tokens were read or written
                        if cache_read_tokens > 0 or cache_write_tokens > 0:
                            logger.info(f"Cache metrics - Model: {model}, Read: {cache_read_tokens} tokens, Write: {cache_write_tokens} tokens")
                            # If tokens were read from cache, log the savings
                            if cache_read_tokens > 0:
                                print(f"[STREAM CACHE HIT] {cache_read_tokens} tokens read from cache")
                                logger.info(f"Cache hit detected - {cache_read_tokens} tokens read from cache")
                            elif cache_write_tokens > 0:
                                print(f"[STREAM CACHE WRITE] {cache_write_tokens} tokens written to cache")
                                logger.info(f"Cache write detected - {cache_write_tokens} tokens written to cache")
                    else:
                        # Log if usage data is missing
                        print(f"[STREAM WARNING] No usage data in metadata: {json.dumps(chunk['metadata'], default=str)}")
                        logger.warning(f"No usage data in metadata chunk: {json.dumps(chunk['metadata'], default=str)}")

                    usage = self._calc_response_usage(model, credentials, input_tokens, output_tokens)
                    yield LLMResultChunk(
                        model=return_model,
                        prompt_messages=prompt_messages,
                        delta=LLMResultChunkDelta(
                            index=index,
                            message=AssistantPromptMessage(content="", tool_calls=tool_calls),
                            finish_reason=finish_reason,
                            usage=usage,
                        ),
                    )
                elif "contentBlockDelta" in chunk:
                    delta = chunk["contentBlockDelta"]["delta"]
                    if "reasoningContent" in delta:
                        formatted_reasoning = ''
                        if "text" in delta["reasoningContent"]:
                            # Get reasoning content text
                            reasoning_text = delta["reasoningContent"]["text"] or ""

                            # start point of reasoningContent
                            if not reasoning_header_added:
                                formatted_reasoning = "<think>\n" + reasoning_text
                                reasoning_header_added = True
                            else:
                                formatted_reasoning = reasoning_text

                        # Update complete content, although it may not be needed here, but maintains code consistency
                        full_assistant_content += formatted_reasoning

                        assistant_prompt_message = AssistantPromptMessage(
                            content=formatted_reasoning
                        )
                        index = chunk["contentBlockDelta"]["contentBlockIndex"]
                        yield LLMResultChunk(
                            model=model,
                            prompt_messages=prompt_messages,
                            delta=LLMResultChunkDelta(
                                index=index + 1,
                                message=assistant_prompt_message,
                            ),
                        )
                    elif "text" in delta and delta["text"]:
                        text = delta["text"]

                        full_assistant_content += text

                        assistant_prompt_message = AssistantPromptMessage(
                            content=text or "",
                        )
                        index = chunk["contentBlockDelta"]["contentBlockIndex"]
                        yield LLMResultChunk(
                            model=model,
                            prompt_messages=prompt_messages,
                            delta=LLMResultChunkDelta(
                                index=index + 1,
                                message=assistant_prompt_message,
                            ),
                        )
                    elif "toolUse" in delta:
                        if "input" not in tool_use:
                            tool_use["input"] = ""
                        tool_use["input"] += delta["toolUse"]["input"]
                elif "contentBlockStop" in chunk:
                    # If reasoning was started but never completed (no text content followed)
                    # we need to close the thinking tag
                    if reasoning_tailer_added is False and full_assistant_content.startswith("<think>"):
                        assistant_prompt_message = AssistantPromptMessage(
                            content="\n</think>"
                        )
                        full_assistant_content += "\n</think>"
                        reasoning_tailer_added = True
                        index += 1
                        yield LLMResultChunk(
                            model=model,
                            prompt_messages=prompt_messages,
                            delta=LLMResultChunkDelta(
                                index=index + 1,
                                message=assistant_prompt_message,
                            ),
                        )

                    if "input" in tool_use:
                        tool_call = AssistantPromptMessage.ToolCall(
                            id=tool_use["toolUseId"],
                            type="function",
                            function=AssistantPromptMessage.ToolCall.ToolCallFunction(
                                name=tool_use["name"], arguments=tool_use["input"]
                            ),
                        )
                        tool_calls.append(tool_call)
                        tool_use = {}

        except Exception as ex:
            raise InvokeError(str(ex))

    def _convert_converse_api_model_parameters(
        self, model_parameters: dict, stop: Optional[list[str]] = None
    ) -> tuple[dict, dict]:
        inference_config = {}
        additional_model_fields = {}
        if "max_tokens" in model_parameters:
            inference_config["maxTokens"] = model_parameters["max_tokens"]

        if "temperature" in model_parameters:
            inference_config["temperature"] = model_parameters["temperature"]

        if "top_p" in model_parameters:
            inference_config["topP"] = model_parameters["temperature"]

        if stop:
            inference_config["stopSequences"] = stop

        if "top_k" in model_parameters:
            additional_model_fields["top_k"] = model_parameters["top_k"]

        # process reasoning related parameters, construct nested reasoning_config structure
        if "reasoning_type" in model_parameters:
            reasoning_type = model_parameters["reasoning_type"]
            if reasoning_type:
                reasoning_config = {
                    "type": "enabled"
                }
                # set budget_tokens, ensure at least 1024
                budget_tokens = 1024
                if "reasoning_budget" in model_parameters:
                    budget_tokens = max(1024, model_parameters["reasoning_budget"])
                # make sure budget_tokens is less than max_tokens
                if "max_tokens" in model_parameters:
                    budget_tokens = min(budget_tokens, model_parameters["max_tokens"] - 1)
                    reasoning_config["budget_tokens"] = budget_tokens
                additional_model_fields["reasoning_config"] = reasoning_config
                inference_config["temperature"] = 1
                if "topP" in inference_config:
                    del inference_config["topP"]

        return inference_config, additional_model_fields

    def _convert_converse_prompt_messages(self, prompt_messages: list[PromptMessage], model_id: str = None,
        system_cache_checkpoint: bool = True, latest_two_messages_cache_checkpoint: bool = False) -> tuple[list, list[dict]]:
        """
        Convert prompt messages to dict list and system
        Add cache points for supported models when enable_cache is True

        :param prompt_messages: List of prompt messages to convert
        :param model_id: Model ID to check for cache support
        :param system_cache_checkpoint: Whether to add cache checkpoint to system message
        :param latest_two_messages_cache_checkpoint: Whether to add cache checkpoint to the latest two user messages
        :return: Tuple of system messages and prompt message dicts
        """
        system = []
        prompt_message_dicts = []

        # Check if model supports caching
        cache_config = get_cache_config(model_id)

        # Process system messages first
        system_messages = [msg for msg in prompt_messages if isinstance(msg, SystemPromptMessage)]
        other_messages = [msg for msg in prompt_messages if not isinstance(msg, SystemPromptMessage)]

        # Add system messages
        for message in system_messages:
            message.content = message.content.strip()
            system.append({"text": message.content})

            # Add cache point to system if it's not empty and caching is supported for system field
        # and system_cache_checkpoint is enabled
        if system and cache_config and "system" in cache_config["supported_fields"] and system_cache_checkpoint:
            system.append({"cachePoint": {"type": "default"}})
            print(f"[CACHE DEBUG] Added cache point to system messages for model: {model_id}")

            # Process other messages
        for message in other_messages:
            message_dict = self._convert_prompt_message_to_dict(message)
            prompt_message_dicts.append(message_dict)

            # Only add cache point to messages if supported and latest_two_messages_cache_checkpoint is enabled
        if cache_config and "messages" in cache_config["supported_fields"] and latest_two_messages_cache_checkpoint:
            # Find all user messages
            user_message_indices = [i for i, msg in enumerate(prompt_message_dicts) if msg["role"] in ["user"]]

            # Add cache point to available user messages (up to the latest two)
            if len(user_message_indices) > 0:
                # Get indices for the latest messages (either one or two depending on availability)
                indices_to_cache = user_message_indices[-min(2, len(user_message_indices)):]
                print(f"[CACHE DEBUG] indices_to_cacheis {indices_to_cache}")
                for idx in indices_to_cache:
                    message = prompt_message_dicts[idx]
                    print(f"[CACHE DEBUG] current idx is {idx}")

                    # Check if content is a list
                    if isinstance(message["content"], list):
                        # Add cache point to the content array
                        message["content"].append({"cachePoint": {"type": "default"}})
                        print(f"[CACHE DEBUG] Added cache point to user message content list at index {idx} for model: {model_id}")
                    else:
                        # If content is not a list, convert it to a list with the original content and add cache point
                        original_content = message["content"]
                        message["content"] = [{"text": original_content}, {"cachePoint": {"type": "default"}}]
                        print(f"[CACHE DEBUG] Converted user message content to list and added cache point at index {idx} for model: {model_id}")

                    prompt_message_dicts[idx] = message
        # Print the final system and messages for debugging
        # print(f"[CACHE DEBUG] System messages: {json.dumps(system, default=str)}")
        print(f"[CACHE DEBUG] Prompt messages: {json.dumps(prompt_message_dicts, default=str)}")

        return system, prompt_message_dicts

    def _convert_converse_tool_config(self, tools: Optional[list[PromptMessageTool]] = None) -> dict:
        tool_config = {}
        configs = []
        if tools:
            for tool in tools:
                configs.append(
                    {
                        "toolSpec": {
                            "name": tool.name,
                            "description": tool.description,
                            "inputSchema": {"json": tool.parameters},
                        }
                    }
                )
            tool_config["tools"] = configs
            return tool_config

    def _convert_prompt_message_to_dict(self, message: PromptMessage) -> dict:
        """
        Convert PromptMessage to dict
        """
        if isinstance(message, UserPromptMessage):
            message = cast(UserPromptMessage, message)
            if isinstance(message.content, str):
                message_dict = {"role": "user", "content": [{"text": message.content}]}
            else:
                sub_messages = []
                for message_content in message.content:
                    if message_content.type == PromptMessageContentType.TEXT:
                        message_content = cast(TextPromptMessageContent, message_content)
                        sub_message_dict = {"text": message_content.data}
                        sub_messages.append(sub_message_dict)
                    elif message_content.type == PromptMessageContentType.IMAGE:
                        message_content = cast(ImagePromptMessageContent, message_content)
                        data_split = message_content.data.split(";base64,")
                        mime_type = data_split[0].replace("data:", "")
                        base64_data = data_split[1]
                        image_content = base64.b64decode(base64_data)

                        if mime_type not in {"image/jpeg", "image/png", "image/gif", "image/webp"}:
                            raise ValueError(
                                f"Unsupported image type {mime_type}, "
                                f"only support image/jpeg, image/png, image/gif, and image/webp"
                            )

                        sub_message_dict = {
                            "image": {"format": mime_type.replace("image/", ""), "source": {"bytes": image_content}}
                        }
                        sub_messages.append(sub_message_dict)

                message_dict = {"role": "user", "content": sub_messages}
        elif isinstance(message, AssistantPromptMessage):
            message = cast(AssistantPromptMessage, message)
            message_dict = {
                "role" : "assistant",
                "content": []
            }

            if message.tool_calls:
                for tool_use in message.tool_calls:
                    message_dict["content"].append({
                        "toolUse": {
                            "toolUseId": tool_use.id,
                            "name": tool_use.function.name,
                            "input": json.loads(tool_use.function.arguments),
                        }
                    })
            else:
                message_dict = {"role": "assistant", "content": [{"text": message.content}]}
        elif isinstance(message, SystemPromptMessage):
            message = cast(SystemPromptMessage, message)
            message_dict = [{"text": message.content}]
        elif isinstance(message, ToolPromptMessage):
            message = cast(ToolPromptMessage, message)
            message_dict = {
                "role": "user",
                "content": [
                    {
                        "toolResult": {
                            "toolUseId": message.tool_call_id,
                            "content": [{"json": {"text": message.content}}],
                        }
                    }
                ],
            }
        else:
            raise ValueError(f"Got unknown type {message}")
        return message_dict

    def get_num_tokens(
        self,
        model: str,
        credentials: dict,
        prompt_messages: list[PromptMessage] | str,
        tools: Optional[list[PromptMessageTool]] = None,
    ) -> int:
        """
        Get number of tokens for given prompt messages

        :param model: model name
        :param credentials: model credentials
        :param prompt_messages: prompt messages or message string
        :param tools: tools for tool calling
        :return:md = genai.GenerativeModel(model)
        """
        if model.startswith('us.') or model.startswith('eu.'):
            prefix = model.split(".")[1]
            model_name = model.split(".")[2]
        else:
            prefix = model.split(".")[0]
            model_name = model.split(".")[1]

        if isinstance(prompt_messages, str):
            prompt = prompt_messages
        else:
            prompt = self._convert_messages_to_prompt(prompt_messages, prefix, model_name)

        return self._get_num_tokens_by_gpt2(prompt)

    def get_customizable_model_schema(self, model: str, credentials: dict) -> Optional[AIModelEntity]:
        """
        Get customizable model schema for inference profiles
        
        :param model: model name
        :param credentials: model credentials
        :return: AIModelEntity
        """
        inference_profile_id = credentials.get("inference_profile_id")
        if inference_profile_id:
            try:
                # Get inference profile info from AWS directly
                profile_info = self._get_inference_profile_info_direct(inference_profile_id, credentials)
                
                # Extract model name from profile
                profile_name = profile_info.get("inferenceProfileName", model)
                context_length = int(credentials.get("context_length", 4096))
                
                # Find matching predefined model based on underlying model ARN
                default_pricing = None
                matched_features = []
<<<<<<< HEAD
                parameter_rules = []
=======
                matched_parameter_rules = []
                matched_model_properties = {
                    "mode": LLMMode.CHAT,
                    "context_size": context_length,
                }
>>>>>>> a1c984e0
                underlying_models = profile_info.get("models", [])
                
                # Get the underlying model type and name from credentials
                underlying_model_type = credentials.get("underlying_model_type")
                underlying_model_name = credentials.get("underlying_model_name")
                
                if underlying_models:
                    first_model_arn = underlying_models[0].get("modelArn", "")
                    if "foundation-model/" in first_model_arn:
                        underlying_model_id = first_model_arn.split("foundation-model/")[1]
                        model_schemas = self.predefined_models()
                        for model_schema in model_schemas:
                            if self._model_id_matches_schema(underlying_model_id, model_schema):
                                default_pricing = model_schema.pricing
                                matched_features = model_schema.features or []
<<<<<<< HEAD
                                # Load parameter rules from the matched model
                                if underlying_model_type and underlying_model_name:
                                    # Try to find the exact model match for parameter rules
                                    if model_schema.model == underlying_model_type:
                                        parameter_rules = model_schema.parameter_rules or []
                                        # Filter out model_name parameter for inference profiles
                                        # since the model is determined by the inference profile
                                        parameter_rules = [
                                            rule for rule in parameter_rules 
                                            if rule.name != 'model_name'
                                        ]
=======
                                matched_parameter_rules = [rule for rule in (model_schema.parameter_rules or [])
                                                           if rule.name in ['max_tokens', 'temperature', 'top_p', 'top_k',
                                                                            'reasoning_type', 'reasoning_budget']]
                                if model_schema.model_properties:
                                    matched_model_properties.update(model_schema.model_properties)
                                    # Override context_size with user-specified value
                                    matched_model_properties["context_size"] = context_length
>>>>>>> a1c984e0
                                break
                
                # Fallback to first predefined model pricing if no match found
                if not default_pricing:
                    model_schemas = self.predefined_models()
                    if model_schemas:
                        default_pricing = model_schemas[0].pricing
                
                # Use the user-provided model name exactly as entered
                # Create custom model entity based on inference profile
                return AIModelEntity(
                    model=model,
                    label=I18nObject(en_US=model),
                    model_type=ModelType.LLM,
                    features=matched_features,
                    fetch_from=FetchFrom.CUSTOMIZABLE_MODEL,
<<<<<<< HEAD
                    model_properties={
                        "mode": LLMMode.CHAT,
                        "context_size": context_length,
                    },
                    parameter_rules=parameter_rules,
=======
                    model_properties=matched_model_properties,
                    parameter_rules=matched_parameter_rules,
>>>>>>> a1c984e0
                    pricing=default_pricing
                )
            except Exception as e:
                logger.error(f"Failed to get inference profile schema: {str(e)}")
                # Create fallback custom model entity with inference profile name
                context_length = int(credentials.get("context_length", 4096))
                model_schemas = self.predefined_models()
                default_pricing = model_schemas[0].pricing if model_schemas else None
<<<<<<< HEAD
                # Use the user-provided model name exactly as entered
=======
                fallback_parameter_rules = [rule for rule in (model_schemas[0].parameter_rules or [])
                                            if rule.name in ['max_tokens', 'temperature', 'top_p', 'top_k',
                                                            'reasoning_type', 'reasoning_budget']]
                fallback_features = model_schemas[0].features if model_schemas else []
                fallback_model_properties = {
                    "mode": LLMMode.CHAT,
                    "context_size": context_length,
                }
                # Use first model's properties as fallback, but keep user-specified context_size
                if model_schemas and model_schemas[0].model_properties:
                    fallback_model_properties.update(model_schemas[0].model_properties)
                    fallback_model_properties["context_size"] = context_length
                
>>>>>>> a1c984e0
                return AIModelEntity(
                    model=model,
                    label=I18nObject(en_US=model),
                    model_type=ModelType.LLM,
                    features=fallback_features,
                    fetch_from=FetchFrom.CUSTOMIZABLE_MODEL,
                    model_properties=fallback_model_properties,
                    parameter_rules=fallback_parameter_rules,
                    pricing=default_pricing
                )
        
        # This should not be reached for inference profile models, but keep as final fallback
        return None

    def _get_inference_profile_info_direct(self, inference_profile_id: str, credentials: dict) -> dict:
        """
        Get inference profile information from Bedrock API directly
        
        :param inference_profile_id: inference profile identifier
        :param credentials: credentials containing AWS access info
        :return: inference profile information
        """
        try:
            bedrock_client = get_bedrock_client("bedrock", credentials)
            
            # Call get-inference-profile API
            response = bedrock_client.get_inference_profile(
                inferenceProfileIdentifier=inference_profile_id
            )
            
            return response
            
        except Exception as e:
            logger.error(f"Failed to get inference profile info: {str(e)}")
            raise e

    def validate_credentials(self, model: str, credentials: dict) -> None:
        """
        Validate model credentials

        :param model: model name
        :param credentials: model credentials
        :return:
        """
        try:
            # Check if this is an inference profile based custom model
            inference_profile_id = credentials.get("inference_profile_id")
            if inference_profile_id:
                # Validate inference profile directly
                self._validate_inference_profile_direct(inference_profile_id, credentials)
                logger.info(f"Successfully validated inference profile: {inference_profile_id}")
                return
            
            # Traditional model validation
            foundation_model_ids = self._list_foundation_models(credentials=credentials)
            cris_prefix = model_ids.get_region_area(credentials.get("aws_region"))
            if model.startswith(cris_prefix):
                model = model.split('.', 1)[1]
            logger.info(f"get model_ids: {foundation_model_ids}")
            if model not in foundation_model_ids:
                raise ValueError(f"model id: {model} not found in bedrock")
        except Exception as ex:
            raise CredentialsValidateFailedError(str(ex))

    def _validate_inference_profile_direct(self, inference_profile_id: str, credentials: dict) -> None:
        """
        Validate inference profile by calling Bedrock API directly
        
        :param inference_profile_id: inference profile identifier
        :param credentials: credentials containing AWS access info
        """
        try:
            bedrock_client = get_bedrock_client("bedrock", credentials)
            
            # Call get-inference-profile API
            response = bedrock_client.get_inference_profile(
                inferenceProfileIdentifier=inference_profile_id
            )
            
            # Check if profile is active
            if response.get('status') != 'ACTIVE':
                raise CredentialsValidateFailedError(f"Inference profile {inference_profile_id} is not active")
                
            logger.info(f"Successfully validated inference profile: {inference_profile_id}")
            
        except ClientError as e:
            error_code = e.response['Error']['Code']
            if error_code == 'ResourceNotFoundException':
                raise CredentialsValidateFailedError(f"Inference profile {inference_profile_id} not found")
            elif error_code == 'AccessDeniedException':
                raise CredentialsValidateFailedError(f"Access denied to inference profile {inference_profile_id}")
            else:
                raise CredentialsValidateFailedError(f"Failed to validate inference profile: {str(e)}")
        except Exception as e:
            raise CredentialsValidateFailedError(f"Failed to validate inference profile: {str(e)}")

    def _list_foundation_models(self, credentials: dict) -> list[str]:
        """
        List available foundation models from Amazon Bedrock
        """
        def remove_context_window_suffix(model_ids):
            """
            使用正则表达式移除模型ID中的context window后缀
            """
            cleaned_ids = []
            for model_id in model_ids:
                if model_id.endswith('k'):
                    parts = model_id.split(':')
                    model_id_no_suffix = ':'.join(parts[:-1])
                    cleaned_ids.append(model_id_no_suffix)
                else:
                    cleaned_ids.append(model_id)
            return list(set(cleaned_ids))
        try:
            bedrock_client = get_bedrock_client("bedrock", credentials)
            response = bedrock_client.list_foundation_models()
            models = []
            for model in response.get('modelSummaries', []):
                models.append(model.get('modelId'))
            return remove_context_window_suffix(models)
        except Exception as e:
            logger.info(f"Error listing Bedrock foundation models: {str(e)}")
            # Fall back to config if there's an error
            raise e

    def _convert_one_message_to_text(
        self, message: PromptMessage, model_prefix: str, model_name: Optional[str] = None
    ) -> str:
        """
        Convert a single message to a string.

        :param message: PromptMessage to convert.
        :return: String representation of the message.
        """
        human_prompt_prefix = ""
        human_prompt_postfix = ""
        ai_prompt = ""

        content = message.content

        if isinstance(message, UserPromptMessage):
            body = content
            if isinstance(content, list):
                body = "".join([c.data for c in content if c.type == PromptMessageContentType.TEXT])
            message_text = f"{human_prompt_prefix} {body} {human_prompt_postfix}"
        elif isinstance(message, AssistantPromptMessage):
            message_text = f"{ai_prompt} {content}"
        elif isinstance(message, SystemPromptMessage):
            message_text = content
        elif isinstance(message, ToolPromptMessage):
            message_text = f"{human_prompt_prefix} {message.content}"
        else:
            raise ValueError(f"Got unknown type {message}")

        return message_text

    def _convert_messages_to_prompt(
            self, messages: list[PromptMessage], model_prefix: str, model_name: Optional[str] = None
    ) -> str:
        """
        Format a list of messages into a full prompt for the Anthropic, Amazon and Llama models

        :param messages: List of PromptMessage to combine.
        :param model_name: specific model name.Optional,just to distinguish llama2 and llama3
        :return: Combined string with necessary human_prompt and ai_prompt tags.
        """
        if not messages:
            return ""

        messages = messages.copy()  # don't mutate the original list
        if not isinstance(messages[-1], AssistantPromptMessage):
            messages.append(AssistantPromptMessage(content=""))

        text = "".join(self._convert_one_message_to_text(message, model_prefix, model_name) for message in messages)

        # trim off the trailing ' ' that might come from the "Assistant: "
        return text.rstrip()

    def _create_payload(
        self,
        model: str,
        prompt_messages: list[PromptMessage],
        model_parameters: dict,
        stop: Optional[list[str]] = None,
        stream: bool = True,
    ):
        """
        Create payload for bedrock api call depending on model provider
        """
        payload = {}
        if model.startswith('us.') or model.startswith('eu.') or model.startswith('apac.'):
            model_prefix = model.split(".")[1]
        else:
            model_prefix = model.split(".")[0]

        if model_prefix == "ai21":
            payload["temperature"] = model_parameters.get("temperature")
            payload["topP"] = model_parameters.get("topP")
            payload["maxTokens"] = model_parameters.get("maxTokens")
            payload["prompt"] = self._convert_messages_to_prompt(prompt_messages, model_prefix)

            if model_parameters.get("presencePenalty"):
                payload["presencePenalty"] = {model_parameters.get("presencePenalty")}
            if model_parameters.get("frequencyPenalty"):
                payload["frequencyPenalty"] = {model_parameters.get("frequencyPenalty")}
            if model_parameters.get("countPenalty"):
                payload["countPenalty"] = {model_parameters.get("countPenalty")}

        elif model_prefix == "cohere":
            payload = {**model_parameters}
            payload["prompt"] = prompt_messages[0].content
            payload["stream"] = stream

        else:
            raise ValueError(f"Got unknown model prefix {model_prefix}")

        return payload

    def _generate(
        self,
        model: str,
        credentials: dict,
        prompt_messages: list[PromptMessage],
        model_parameters: dict,
        stop: Optional[list[str]] = None,
        stream: bool = True,
        user: Optional[str] = None,
    ) -> Union[LLMResult, Generator]:
        """
        Invoke large language model

        :param model: model name
        :param credentials: credentials kwargs
        :param prompt_messages: prompt messages
        :param model_parameters: model parameters
        :param stop: stop words
        :param stream: is stream response
        :param user: unique user id
        :return: full response or stream response chunk generator result
        """
        bedrock_client = get_bedrock_client("bedrock-runtime", credentials)

        model_prefix = model.split(".")[0]
        payload = self._create_payload(model, prompt_messages, model_parameters, stop, stream)

        # need workaround for ai21 models which doesn't support streaming
        if stream and model_prefix != "ai21":
            invoke = runtime_client.invoke_model_with_response_stream
        else:
            invoke = runtime_client.invoke_model

        try:
            body_jsonstr = json.dumps(payload)
            response = invoke(modelId=model, contentType="application/json", accept="*/*", body=body_jsonstr)
        except ClientError as ex:
            error_code = ex.response["Error"]["Code"]
            full_error_msg = f"{error_code}: {ex.response['Error']['Message']}"
            raise self._map_client_to_invoke_error(error_code, full_error_msg)

        except (EndpointConnectionError, NoRegionError, ServiceNotInRegionError) as ex:
            raise InvokeConnectionError(str(ex))

        except UnknownServiceError as ex:
            raise InvokeServerUnavailableError(str(ex))

        except Exception as ex:
            raise InvokeError(str(ex))

        if stream:
            return self._handle_generate_stream_response(model, credentials, response, prompt_messages)

        return self._handle_generate_response(model, credentials, response, prompt_messages)

    def _handle_generate_response(
        self, model: str, credentials: dict, response: dict, prompt_messages: list[PromptMessage]
    ) -> LLMResult:
        """
        Handle llm response

        :param model: model name
        :param credentials: credentials
        :param response: response
        :param prompt_messages: prompt messages
        :return: llm response
        """
        response_body = json.loads(response.get("body").read().decode("utf-8"))

        finish_reason = response_body.get("error")

        if finish_reason is not None:
            raise InvokeError(finish_reason)

        # get output text and calculate num tokens based on model / provider
        model_prefix = model.split(".")[0]

        if model_prefix == "ai21":
            output = response_body.get("completions")[0].get("data").get("text")
            prompt_tokens = len(response_body.get("prompt").get("tokens"))
            completion_tokens = len(response_body.get("completions")[0].get("data").get("tokens"))

        elif model_prefix == "cohere":
            output = response_body.get("generations")[0].get("text")
            prompt_tokens = self.get_num_tokens(model, credentials, prompt_messages)
            completion_tokens = self.get_num_tokens(model, credentials, output or "")

        else:
            raise ValueError(f"Got unknown model prefix {model_prefix} when handling block response")

        # construct assistant message from output
        assistant_prompt_message = AssistantPromptMessage(content=output)

        # calculate usage
        usage = self._calc_response_usage(model, credentials, prompt_tokens, completion_tokens)

        # construct response
        result = LLMResult(
            model=model,
            prompt_messages=prompt_messages,
            message=assistant_prompt_message,
            usage=usage,
        )

        return result

    def _handle_generate_stream_response(
        self, model: str, credentials: dict, response: dict, prompt_messages: list[PromptMessage]
    ) -> Generator:
        """
        Handle llm stream response

        :param model: model name
        :param credentials: credentials
        :param response: response
        :param prompt_messages: prompt messages
        :return: llm response chunk generator result
        """
        model_prefix = model.split(".")[0]
        if model_prefix == "ai21":
            response_body = json.loads(response.get("body").read().decode("utf-8"))

            content = response_body.get("completions")[0].get("data").get("text")
            finish_reason = response_body.get("completions")[0].get("finish_reason")

            prompt_tokens = len(response_body.get("prompt").get("tokens"))
            completion_tokens = len(response_body.get("completions")[0].get("data").get("tokens"))
            usage = self._calc_response_usage(model, credentials, prompt_tokens, completion_tokens)
            yield LLMResultChunk(
                model=model,
                prompt_messages=prompt_messages,
                delta=LLMResultChunkDelta(
                    index=0, message=AssistantPromptMessage(content=content), finish_reason=finish_reason, usage=usage
                ),
            )
            return

        stream = response.get("body")
        if not stream:
            raise InvokeError("No response body")

        index = -1
        for event in stream:
            chunk = event.get("chunk")

            if not chunk:
                exception_name = next(iter(event))
                full_ex_msg = f"{exception_name}: {event[exception_name]['message']}"
                raise self._map_client_to_invoke_error(exception_name, full_ex_msg)

            payload = json.loads(chunk.get("bytes").decode())

            model_prefix = model.split(".")[0]
            if model_prefix == "cohere":
                content_delta = payload.get("text")
                finish_reason = payload.get("finish_reason")

            else:
                raise ValueError(f"Got unknown model prefix {model_prefix} when handling stream response")

            # transform assistant message to prompt message
            assistant_prompt_message = AssistantPromptMessage(
                content=content_delta or "",
            )
            index += 1

            if not finish_reason:
                yield LLMResultChunk(
                    model=model,
                    prompt_messages=prompt_messages,
                    delta=LLMResultChunkDelta(index=index, message=assistant_prompt_message),
                )

            else:
                # get num tokens from metrics in last chunk
                prompt_tokens = payload["amazon-bedrock-invocationMetrics"]["inputTokenCount"]
                completion_tokens = payload["amazon-bedrock-invocationMetrics"]["outputTokenCount"]

                # transform usage
                usage = self._calc_response_usage(model, credentials, prompt_tokens, completion_tokens)

                yield LLMResultChunk(
                    model=model,
                    prompt_messages=prompt_messages,
                    delta=LLMResultChunkDelta(
                        index=index, message=assistant_prompt_message, finish_reason=finish_reason, usage=usage
                    ),
                )

    @property
    def _invoke_error_mapping(self) -> dict[type[InvokeError], list[type[Exception]]]:
        """
        Map model invoke error to unified error
        The key is the ermd = genai.GenerativeModel(model) error type thrown to the caller
        The value is the md = genai.GenerativeModel(model) error type thrown by the model,
        which needs to be converted into a unified error type for the caller.

        :return: Invoke emd = genai.GenerativeModel(model) error mapping
        """
        return {
            InvokeConnectionError: [],
            InvokeServerUnavailableError: [],
            InvokeRateLimitError: [],
            InvokeAuthorizationError: [],
            InvokeBadRequestError: [],
        }

    def _map_client_to_invoke_error(self, error_code: str, error_msg: str) -> type[InvokeError]:
        """
        Map client error to invoke error

        :param error_code: error code
        :param error_msg: error message
        :return: invoke error
        """

        if error_code == "AccessDeniedException":
            return InvokeAuthorizationError(error_msg)
        elif error_code in {"ResourceNotFoundException", "ValidationException"}:
            return InvokeBadRequestError(error_msg)
        elif error_code in {"ThrottlingException", "ServiceQuotaExceededException"}:
            return InvokeRateLimitError(error_msg)
        elif error_code in {
            "ModelTimeoutException",
            "ModelErrorException",
            "InternalServerException",
            "ModelNotReadyException",
        }:
            return InvokeServerUnavailableError(error_msg)
        elif error_code == "ModelStreamErrorException":
            return InvokeConnectionError(error_msg)

        return InvokeError(error_msg)

    def _model_id_matches_schema(self, model_id: str, model_schema) -> bool:
        """
        Check if a model ID matches a predefined model schema
        
        :param model_id: The model ID from inference profile (e.g., anthropic.claude-3-5-sonnet-20241022-v2:0)
        :param model_schema: The predefined model schema
        :return: True if the model ID matches the schema
        """
        # Extract the model family from the model ID
        if "anthropic.claude" in model_id:
            return model_schema.model == "anthropic claude"
        elif "amazon.nova" in model_id:
            return model_schema.model == "amazon nova"
        elif "ai21" in model_id:
            return model_schema.model == "ai21"
        elif "meta.llama" in model_id:
            return model_schema.model == "meta"
        elif "mistral" in model_id:
            return model_schema.model == "mistral"
        elif "deepseek" in model_id:
            return model_schema.model == "deepseek"
        
        return False<|MERGE_RESOLUTION|>--- conflicted
+++ resolved
@@ -856,15 +856,11 @@
                 # Find matching predefined model based on underlying model ARN
                 default_pricing = None
                 matched_features = []
-<<<<<<< HEAD
-                parameter_rules = []
-=======
                 matched_parameter_rules = []
                 matched_model_properties = {
                     "mode": LLMMode.CHAT,
                     "context_size": context_length,
                 }
->>>>>>> a1c984e0
                 underlying_models = profile_info.get("models", [])
                 
                 # Get the underlying model type and name from credentials
@@ -880,19 +876,7 @@
                             if self._model_id_matches_schema(underlying_model_id, model_schema):
                                 default_pricing = model_schema.pricing
                                 matched_features = model_schema.features or []
-<<<<<<< HEAD
-                                # Load parameter rules from the matched model
-                                if underlying_model_type and underlying_model_name:
-                                    # Try to find the exact model match for parameter rules
-                                    if model_schema.model == underlying_model_type:
-                                        parameter_rules = model_schema.parameter_rules or []
-                                        # Filter out model_name parameter for inference profiles
-                                        # since the model is determined by the inference profile
-                                        parameter_rules = [
-                                            rule for rule in parameter_rules 
-                                            if rule.name != 'model_name'
-                                        ]
-=======
+                                # Load parameter rules, excluding model_name since it's determined by inference profile
                                 matched_parameter_rules = [rule for rule in (model_schema.parameter_rules or [])
                                                            if rule.name in ['max_tokens', 'temperature', 'top_p', 'top_k',
                                                                             'reasoning_type', 'reasoning_budget']]
@@ -900,7 +884,6 @@
                                     matched_model_properties.update(model_schema.model_properties)
                                     # Override context_size with user-specified value
                                     matched_model_properties["context_size"] = context_length
->>>>>>> a1c984e0
                                 break
                 
                 # Fallback to first predefined model pricing if no match found
@@ -917,16 +900,8 @@
                     model_type=ModelType.LLM,
                     features=matched_features,
                     fetch_from=FetchFrom.CUSTOMIZABLE_MODEL,
-<<<<<<< HEAD
-                    model_properties={
-                        "mode": LLMMode.CHAT,
-                        "context_size": context_length,
-                    },
-                    parameter_rules=parameter_rules,
-=======
                     model_properties=matched_model_properties,
                     parameter_rules=matched_parameter_rules,
->>>>>>> a1c984e0
                     pricing=default_pricing
                 )
             except Exception as e:
@@ -935,12 +910,9 @@
                 context_length = int(credentials.get("context_length", 4096))
                 model_schemas = self.predefined_models()
                 default_pricing = model_schemas[0].pricing if model_schemas else None
-<<<<<<< HEAD
-                # Use the user-provided model name exactly as entered
-=======
                 fallback_parameter_rules = [rule for rule in (model_schemas[0].parameter_rules or [])
                                             if rule.name in ['max_tokens', 'temperature', 'top_p', 'top_k',
-                                                            'reasoning_type', 'reasoning_budget']]
+                                                            'reasoning_type', 'reasoning_budget']] if model_schemas else []
                 fallback_features = model_schemas[0].features if model_schemas else []
                 fallback_model_properties = {
                     "mode": LLMMode.CHAT,
@@ -951,7 +923,6 @@
                     fallback_model_properties.update(model_schemas[0].model_properties)
                     fallback_model_properties["context_size"] = context_length
                 
->>>>>>> a1c984e0
                 return AIModelEntity(
                     model=model,
                     label=I18nObject(en_US=model),
