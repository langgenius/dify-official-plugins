author: langgenius
created_at: '2024-09-20T00:13:50.29298939-04:00'
description:
  en_US: Volcengine Ark models.
  zh_Hans: 火山方舟提供的模型，例如 Doubao-pro-4k、Doubao-pro-32k 和 Doubao-pro-128k。
icon: icon_s_en.svg
label:
  en_US: Volcengine
  zh_Hans: 火山方舟
meta:
  arch:
  - amd64
  - arm64
  runner:
    entrypoint: main
    language: python
    version: '3.12'
  version: 0.0.1
name: volcengine_maas
plugins:
  models:
  - provider/volcengine_maas.yaml
resource:
  memory: 268435456
  permission:
    model:
      enabled: true
      llm: true
      moderation: false
      rerank: true
      speech2text: false
      text_embedding: true
      tts: false
    tool:
      enabled: true
type: plugin
<<<<<<< HEAD
version: 0.0.17
=======
version: 0.0.18
>>>>>>> 98cef5be
<|MERGE_RESOLUTION|>--- conflicted
+++ resolved
@@ -34,8 +34,4 @@
     tool:
       enabled: true
 type: plugin
-<<<<<<< HEAD
-version: 0.0.17
-=======
-version: 0.0.18
->>>>>>> 98cef5be
+version: 0.0.19