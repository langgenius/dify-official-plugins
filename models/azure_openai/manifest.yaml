meta:
  arch:
  - amd64
  - arm64
  runner:
    entrypoint: main
    language: python
    version: '3.12'
  version: 0.0.1
name: azure_openai
author: langgenius
created_at: '2024-09-20T00:13:50.29298939-04:00'
icon: icon_s_en.svg
label:
  en_US: Azure OpenAI
description:
  en_US: Azure OpenAI Service Model
plugins:
  models:
  - provider/azure_openai.yaml
resource:
  memory: 268435456
  permission:
    model:
      enabled: false
type: plugin
<<<<<<< HEAD
version: 0.0.21
=======
version: 0.0.28
>>>>>>> f5a8c9e2
<|MERGE_RESOLUTION|>--- conflicted
+++ resolved
@@ -24,8 +24,4 @@
     model:
       enabled: false
 type: plugin
-<<<<<<< HEAD
-version: 0.0.21
-=======
-version: 0.0.28
->>>>>>> f5a8c9e2
+version: 0.0.29