meta:
  arch:
    - amd64
    - arm64
  runner:
    entrypoint: main
    language: python
    version: "3.12"
  version: 0.0.1
name: tongyi
author: langgenius
label:
  en_US: TONGYI
  zh_Hans: 通义千问
description:
  en_US: TONGYI
  zh_Hans: 通义千问
icon: icon_s_en.png
plugins:
  models:
    - provider/tongyi.yaml
resource:
  memory: 268435456
  permission:
    model:
      enabled: false
type: plugin
<<<<<<< HEAD
version: 0.1.2
=======
version: 0.1.1
>>>>>>> 02105b98
created_at: "2024-09-20T00:13:50.29298939-04:00"<|MERGE_RESOLUTION|>--- conflicted
+++ resolved
@@ -25,9 +25,5 @@
     model:
       enabled: false
 type: plugin
-<<<<<<< HEAD
-version: 0.1.2
-=======
-version: 0.1.1
->>>>>>> 02105b98
+version: 0.1.3
 created_at: "2024-09-20T00:13:50.29298939-04:00"