--- conflicted
+++ resolved
@@ -236,13 +236,11 @@
         if common_force_condition or model.startswith(("qwq-", "qvq-")):
             incremental_output = True
 
-<<<<<<< HEAD
         base_address =  "https://dashscope-intl.aliyuncs.com/api/v1" if credentials.get("use_international_endpoint") == "true" else None
-=======
+        
         # The parameter `enable_omni_output_audio_url` must be set to true when using the Omni model in non-streaming mode.
         if model.startswith("qwen3-omni-") and not stream:
             params["enable_omni_output_audio_url"] = True
->>>>>>> 9ab96887
 
         if ModelFeature.VISION in (model_schema.features or []):
             params["messages"] = self._convert_prompt_messages_to_tongyi_messages(
