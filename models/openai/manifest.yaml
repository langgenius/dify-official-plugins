--- conflicted
+++ resolved
@@ -1,8 +1,4 @@
-<<<<<<< HEAD
-version: 0.1.1
-=======
-version: 0.2.0
->>>>>>> e650a7b4
+version: 0.2.1
 type: plugin
 author: "langgenius"
 name: "openai"
