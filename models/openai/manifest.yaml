<<<<<<< HEAD
version: 0.0.9
=======
version: 0.0.10
>>>>>>> 1f48ad8b
type: plugin
author: "langgenius"
name: "openai"
description:
  en_US: Models provided by OpenAI, such as GPT-3.5-Turbo and GPT-4.
  zh_Hans: OpenAI 提供的模型，例如 GPT-3.5-Turbo 和 GPT-4。
label:
  en_US: "OpenAI"
created_at: "2024-07-12T08:03:44.658609186Z"
icon: icon_s_en.svg
resource:
  memory: 1048576
  permission:
    tool:
      enabled: true
    model:
      enabled: true
      llm: true
plugins:
  models:
    - "provider/openai.yaml"
meta:
  version: 0.0.1
  arch:
    - "amd64"
    - "arm64"
  runner:
    language: "python"
    version: "3.12"
    entrypoint: "main"<|MERGE_RESOLUTION|>--- conflicted
+++ resolved
@@ -1,8 +1,4 @@
-<<<<<<< HEAD
-version: 0.0.9
-=======
 version: 0.0.10
->>>>>>> 1f48ad8b
 type: plugin
 author: "langgenius"
 name: "openai"
