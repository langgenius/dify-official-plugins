--- conflicted
+++ resolved
@@ -26,9 +26,5 @@
 plugins:
   models:
     - provider/openrouter.yaml
-<<<<<<< HEAD
-version: 0.0.16
-=======
-version: 0.0.19
->>>>>>> f5a8c9e2
+version: 0.0.20
 created_at: 2024-09-20T00:13:50.29298939-04:00