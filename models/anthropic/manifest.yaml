meta:
  arch:
  - amd64
  - arm64
  runner:
    entrypoint: main
    language: python
    version: '3.12'
  version: 0.0.1
author: langgenius
created_at: '2024-09-20T00:13:50.29298939-04:00'
description:
  en_US: Anthropic's powerful models.
  zh_Hans: Anthropic 的强大模型。
icon: icon_s_en.svg
label:
  en_US: Anthropic
name: anthropic
plugins:
  models:
  - provider/anthropic.yaml
resource:
  memory: 268435456
  permission:
    model:
      enabled: false
type: plugin
<<<<<<< HEAD
version: 0.0.5
=======
version: 0.0.6
>>>>>>> dd090c7f
<|MERGE_RESOLUTION|>--- conflicted
+++ resolved
@@ -25,8 +25,4 @@
     model:
       enabled: false
 type: plugin
-<<<<<<< HEAD
-version: 0.0.5
-=======
-version: 0.0.6
->>>>>>> dd090c7f
+version: 0.0.7