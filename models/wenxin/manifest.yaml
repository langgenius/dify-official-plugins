author: langgenius
created_at: "2024-09-20T00:13:50.29298939-04:00"
description:
  en_US: WenXin
  zh_Hans: 文心一言
icon: icon_s_en.png
label:
  en_US: WenXin
  zh_Hans: 文心一言
meta:
  arch:
    - amd64
    - arm64
  runner:
    entrypoint: main
    language: python
    version: "3.12"
  version: 0.0.1
name: wenxin
plugins:
  models:
    - provider/wenxin.yaml
resource:
  memory: 268435456
  permission: {}
type: plugin
<<<<<<< HEAD
version: 0.0.6
=======
version: 0.0.5
>>>>>>> 7ea0dafb
<|MERGE_RESOLUTION|>--- conflicted
+++ resolved
@@ -24,8 +24,4 @@
   memory: 268435456
   permission: {}
 type: plugin
-<<<<<<< HEAD
-version: 0.0.6
-=======
-version: 0.0.5
->>>>>>> 7ea0dafb
+version: 0.0.6