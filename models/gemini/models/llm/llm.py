--- conflicted
+++ resolved
@@ -460,36 +460,3 @@
             result += f"{index}. [{entry.web.title}]({entry.web.uri})\n"
         return result
                 
-<<<<<<< HEAD
-                grounding_metadata = r.candidates[0].grounding_metadata
-                if grounding_metadata and grounding_metadata.search_entry_point:
-                    assistant_prompt_message.content += grounding_metadata.search_entry_point.rendered_content
-
-                # transform assistant message to prompt message
-                yield LLMResultChunk(
-                    model=model,
-                    prompt_messages=prompt_messages,
-                    delta=LLMResultChunkDelta(index=index, message=assistant_prompt_message)
-                )
-=======
-
-    @property
-    def _invoke_error_mapping(self) -> dict[type[InvokeError], list[type[Exception]]]:
-        """
-        Map model invoke error to unified error
-        """
-        return {
-            InvokeConnectionError: [errors.APIError],
-            InvokeServerUnavailableError: [
-                errors.ServerError,
-            ],
-            InvokeRateLimitError: [],
-            InvokeAuthorizationError: [],
-            InvokeBadRequestError: [
-                errors.ClientError,
-                errors.UnknownFunctionCallArgumentError,
-                errors.UnsupportedFunctionError,
-                errors.FunctionInvocationError,
-            ],
-        }
->>>>>>> 1f9b9833
