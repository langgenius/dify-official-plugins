--- conflicted
+++ resolved
@@ -34,8 +34,4 @@
     tool:
       enabled: true
 type: plugin
-<<<<<<< HEAD
-version: 0.5.2
-=======
-version: 0.5.3
->>>>>>> c99958cc
+version: 0.5.3