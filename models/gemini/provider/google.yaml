--- conflicted
+++ resolved
@@ -34,16 +34,6 @@
 provider: google
 provider_credential_schema:
   credential_form_schemas:
-<<<<<<< HEAD
-    - label:
-        en_US: API Key
-      placeholder:
-        en_US: Enter your API Key
-        zh_Hans: 在此输入您的 API Key
-      required: true
-      type: secret-input
-      variable: google_api_key
-=======
   - label:
       en_US: API Key
     placeholder:
@@ -60,7 +50,6 @@
     required: false
     type: text-input
     variable: file_url
->>>>>>> 1f9b9833
 supported_model_types:
   - llm
   - text-embedding