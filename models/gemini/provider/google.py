--- conflicted
+++ resolved
@@ -18,13 +18,9 @@
         """
         try:
             model_instance = self.get_model_instance(ModelType.LLM)
-<<<<<<< HEAD
-            model_instance.validate_credentials(model="gemini-2.0-flash", credentials=credentials)
-=======
             model_instance.validate_credentials(
                 model="gemini-2.0-flash-lite", credentials=credentials
             )
->>>>>>> a0ded385
         except CredentialsValidateFailedError as ex:
             raise ex
         except Exception as ex:
