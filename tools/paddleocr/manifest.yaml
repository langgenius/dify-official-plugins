--- conflicted
+++ resolved
@@ -16,11 +16,7 @@
   tools:
     - provider/paddleocr.yaml
 meta:
-<<<<<<< HEAD
-  version: 0.0.1
-=======
   version: 0.1.1
->>>>>>> 4c76822d
   arch:
     - amd64
     - arm64
