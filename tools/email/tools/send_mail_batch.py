--- conflicted
+++ resolved
@@ -4,22 +4,16 @@
 
 from dify_plugin import Tool
 from dify_plugin.entities.tool import ToolInvokeMessage
-<<<<<<< HEAD
 from dify_plugin.file.file import File
 from tools.markdown_utils import convert_markdown_to_html
-=======
 
->>>>>>> 30385685
 from tools.send import SendEmailToolParameters, send_mail
 
 
 class SendMailTool(Tool):
     def _invoke(
-<<<<<<< HEAD
         self, tool_parameters: dict[str, Any]
-=======
-            self, tool_parameters: dict[str, Any]
->>>>>>> 30385685
+
     ) -> Generator[ToolInvokeMessage, None, None]:
         """
         invoke tools
@@ -31,17 +25,14 @@
         if not smtp_server:
             yield self.create_text_message("please input smtp server")
             return
-<<<<<<< HEAD
-            
-=======
->>>>>>> 30385685
+
         smtp_port = self.runtime.credentials.get("smtp_port", "")
         try:
             smtp_port = int(smtp_port)
         except ValueError:
             yield self.create_text_message("Invalid parameter smtp_port(should be int)")
             return
-<<<<<<< HEAD
+
             
         if not sender:
             yield self.create_text_message("please input sender")
@@ -51,60 +42,40 @@
             yield self.create_text_message("Invalid parameter userid, the sender is not a mailbox")
             return
             
-=======
-        if not sender:
-            yield self.create_text_message("please input sender")
-            return
-        if not email_rgx.match(sender):
-            yield self.create_text_message("Invalid parameter userid, the sender is not a mailbox")
-            return
->>>>>>> 30385685
+
         receivers_email = tool_parameters["send_to"]
         if not receivers_email:
             yield self.create_text_message("please input receiver email")
             return
-<<<<<<< HEAD
+
             
         try:
             receivers_email = json.loads(receivers_email)
         except json.JSONDecodeError:
             yield self.create_text_message("Invalid JSON format for receivers list")
             return
-            
-=======
-        receivers_email = json.loads(receivers_email)
->>>>>>> 30385685
+
         for receiver in receivers_email:
             if not email_rgx.match(receiver):
                 yield self.create_text_message(
                     f"Invalid parameter receiver email, the receiver email({receiver}) is not a mailbox"
                 )
                 return
-<<<<<<< HEAD
-                
-=======
->>>>>>> 30385685
+
         email_content = tool_parameters.get("email_content", "")
         if not email_content:
             yield self.create_text_message("please input email content")
             return
-<<<<<<< HEAD
-            
-=======
->>>>>>> 30385685
+
         subject = tool_parameters.get("subject", "")
         if not subject:
             yield self.create_text_message("please input email subject")
             return
-<<<<<<< HEAD
-            
-=======
->>>>>>> 30385685
+
         encrypt_method = self.runtime.credentials.get("encrypt_method", "")
         if not encrypt_method:
             yield self.create_text_message("please input encrypt method")
             return
-<<<<<<< HEAD
             
         # Process CC recipients
         cc_email = tool_parameters.get('cc', '')
@@ -156,28 +127,7 @@
             attachments = [attachments]
             
         # Create email parameters with all fields
-=======
-        cc_email = tool_parameters.get('cc', '')
-        cc_email_list = []
-        if cc_email:
-            cc_email_list = json.loads(cc_email)
-            for cc_email_item in cc_email_list:
-                if not email_rgx.match(cc_email_item):
-                    yield self.create_text_message(
-                        f"Invalid parameter cc email, the cc email({cc_email_item}) is not a mailbox"
-                    )
-                    return
-        bcc_email = tool_parameters.get('bcc', '')
-        bcc_email_list = []
-        if bcc_email:
-            bcc_email_list = json.loads(bcc_email)
-            for bcc_email_item in bcc_email_list:
-                if not email_rgx.match(bcc_email_item):
-                    yield self.create_text_message(
-                        f"Invalid parameter bcc email, the bcc email({bcc_email_item}) is not a mailbox"
-                    )
-                    return
->>>>>>> 30385685
+
         send_email_params = SendEmailToolParameters(
             smtp_server=smtp_server,
             smtp_port=smtp_port,
@@ -186,7 +136,6 @@
             sender_to=receivers_email,
             subject=subject,
             email_content=email_content,
-<<<<<<< HEAD
             plain_text_content=plain_text_content if convert_to_html else None,
             encrypt_method=encrypt_method,
             is_html=convert_to_html,
@@ -215,17 +164,3 @@
             yield self.create_text_message(f"{attachment_info}. Details: {response_text}")
         else:
             yield self.create_text_message(response_text)
-=======
-            encrypt_method=encrypt_method,
-            cc_recipients=cc_email_list,
-            bcc_recipients=bcc_email_list
-        )
-        msg = {}
-        for receiver in receivers_email + cc_email_list + bcc_email_list:
-            msg[receiver] = "send email success"
-        result = send_mail(send_email_params)
-        if result:
-            for key, (integer_value, bytes_value) in result.items():
-                msg[key] = f"send email failed: {integer_value} {bytes_value.decode('utf-8')}"
-        yield self.create_text_message(json.dumps(msg))
->>>>>>> 30385685
