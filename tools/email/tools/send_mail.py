--- conflicted
+++ resolved
@@ -3,14 +3,10 @@
 from typing import Any, Generator
 
 from dify_plugin import Tool
-<<<<<<< HEAD
 from dify_plugin.file.file import File
 from dify_plugin.entities.tool import ToolInvokeMessage
 from tools.markdown_utils import convert_markdown_to_html
-=======
-from dify_plugin.entities.tool import ToolInvokeMessage
 
->>>>>>> 30385685
 from tools.send import SendEmailToolParameters, send_mail
 
 
@@ -26,17 +22,13 @@
         if not smtp_server:
             yield self.create_text_message("please input smtp server")
             return
-<<<<<<< HEAD
-            
-=======
->>>>>>> 30385685
+
         smtp_port = self.runtime.credentials.get("smtp_port", "")
         try:
             smtp_port = int(smtp_port)
         except ValueError:
             yield self.create_text_message("Invalid parameter smtp_port(should be int)")
             return
-<<<<<<< HEAD
             
         if not sender:
             yield self.create_text_message("please input sender")
@@ -46,54 +38,31 @@
             yield self.create_text_message("Invalid parameter userid, the sender is not a mailbox")
             return
             
-=======
-        if not sender:
-            yield self.create_text_message("please input sender")
-            return
-        if not email_rgx.match(sender):
-            yield self.create_text_message("Invalid parameter userid, the sender is not a mailbox")
-            return
->>>>>>> 30385685
+
         receiver_email = tool_parameters["send_to"]
         if not receiver_email:
             yield self.create_text_message("please input receiver email")
             return
-<<<<<<< HEAD
             
         if not email_rgx.match(receiver_email):
             yield self.create_text_message("Invalid parameter receiver email, the receiver email is not a mailbox")
             return
-            
-=======
-        if not email_rgx.match(receiver_email):
-            yield self.create_text_message("Invalid parameter receiver email, the receiver email is not a mailbox")
-            return
->>>>>>> 30385685
+
         email_content = tool_parameters.get("email_content", "")
         if not email_content:
             yield self.create_text_message("please input email content")
             return
-<<<<<<< HEAD
-            
-=======
->>>>>>> 30385685
+
         subject = tool_parameters.get("subject", "")
         if not subject:
             yield self.create_text_message("please input email subject")
             return
-<<<<<<< HEAD
-            
-=======
->>>>>>> 30385685
+
         encrypt_method = self.runtime.credentials.get("encrypt_method", "")
         if not encrypt_method:
             yield self.create_text_message("please input encrypt method")
             return
-<<<<<<< HEAD
-            
-        # Process CC recipients
-=======
->>>>>>> 30385685
+
         cc_email = tool_parameters.get('cc', '')
         cc_email_list = []
         if cc_email:
@@ -104,11 +73,9 @@
                         f"Invalid parameter cc email, the cc email({cc_email_item}) is not a mailbox"
                     )
                     return
-<<<<<<< HEAD
                     
         # Process BCC recipients
-=======
->>>>>>> 30385685
+
         bcc_email = tool_parameters.get('bcc', '')
         bcc_email_list = []
         if bcc_email:
@@ -119,7 +86,6 @@
                         f"Invalid parameter bcc email, the bcc email({bcc_email_item}) is not a mailbox"
                     )
                     return
-<<<<<<< HEAD
             
         # Check if markdown to HTML conversion is requested
         convert_to_html = tool_parameters.get("convert_to_html", False)
@@ -139,9 +105,7 @@
             attachments = [attachments]
         
         # Create email parameters object with all fields
-=======
 
->>>>>>> 30385685
         send_email_params = SendEmailToolParameters(
             smtp_server=smtp_server,
             smtp_port=smtp_port,
@@ -151,7 +115,6 @@
             subject=subject,
             email_content=email_content,
             encrypt_method=encrypt_method,
-<<<<<<< HEAD
             is_html=convert_to_html,
             plain_text_content=plain_text_content if convert_to_html else None,
             attachments=attachments,
@@ -181,16 +144,3 @@
             )
         else:
             yield self.create_text_message(response_text)
-=======
-            cc_recipients=cc_email_list,
-            bcc_recipients=bcc_email_list
-        )
-        msg = {}
-        for receiver in [receiver_email] + cc_email_list + bcc_email_list:
-            msg[receiver] = "send email success"
-        result = send_mail(send_email_params)
-        if result:
-            for key, (integer_value, bytes_value) in result.items():
-                msg[key] = f"send email failed: {integer_value} {bytes_value.decode('utf-8')}"
-        yield self.create_text_message(json.dumps(msg))
->>>>>>> 30385685
