author: langgenius
created_at: '2024-09-20T08:03:44.658609186Z'
description:
  en_US: send email through smtp protocol
  zh_Hans: 通过smtp协议发送电子邮件
icon: icon.svg
label:
  en_US: email
  zh_Hans: 电子邮件
meta:
  arch:
  - amd64
  - arm64
  runner:
    entrypoint: main
    language: python
    version: '3.12'
  version: 0.0.1
name: email
plugins:
  tools:
    - provider/email.yaml
resource:
  memory: 1048576
  permission:
    model:
      enabled: true
      llm: true
    tool:
      enabled: true
tags:
  - utilities
type: plugin
<<<<<<< HEAD
version: 0.0.5
=======
version: 0.0.4
>>>>>>> 2d5c1fc7
<|MERGE_RESOLUTION|>--- conflicted
+++ resolved
@@ -31,8 +31,4 @@
 tags:
   - utilities
 type: plugin
-<<<<<<< HEAD
 version: 0.0.5
-=======
-version: 0.0.4
->>>>>>> 2d5c1fc7
