--- conflicted
+++ resolved
@@ -31,8 +31,4 @@
 tags:
   - utilities
 type: plugin
-<<<<<<< HEAD
-version: 0.0.3
-=======
-version: 0.0.5
->>>>>>> 50ccea41
+version: 0.0.5