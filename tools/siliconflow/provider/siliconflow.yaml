credentials_for_provider:
  siliconFlow_api_key:
    label:
      en_US: SiliconFlow API Key
    placeholder:
      en_US: Please input your SiliconFlow API key
    required: true
    type: secret-input
    url: https://cloud.siliconflow.cn/account/ak
extra:
  python:
    source: provider/siliconflow.py
identity:
  author: hjlarry, SiliconFlow, Inc.
  description:
    en_US:
      The image generation API provided by SiliconFlow includes Flux and Stable
      Diffusion models.
    zh_CN: 硅基流动提供的图片生成 API，包含 Flux 和 Stable Diffusion 模型。
  icon: icon.svg
  label:
    en_US: SiliconFlow
    zh_CN: 硅基流动
  name: siliconflow
  tags:
    - image
tools:
  - tools/flux.yaml
  - tools/stable_diffusion.yaml
<<<<<<< HEAD
  - tools/janus-pro.yaml
=======
  - tools/video.yaml
>>>>>>> e7e03312
<|MERGE_RESOLUTION|>--- conflicted
+++ resolved
@@ -27,8 +27,4 @@
 tools:
   - tools/flux.yaml
   - tools/stable_diffusion.yaml
-<<<<<<< HEAD
-  - tools/janus-pro.yaml
-=======
-  - tools/video.yaml
->>>>>>> e7e03312
+  - tools/janus-pro.yaml