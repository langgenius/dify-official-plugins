--- conflicted
+++ resolved
@@ -73,9 +73,4 @@
   - tools/list_info.yaml
   - tools/download_civitai.yaml
   - tools/download_huggingface.yaml
-<<<<<<< HEAD
-  - tools/download_by_url.yaml
-  #- tools/convert_to_api.yaml
-=======
-  - tools/download_by_url.yaml
->>>>>>> c00fea57
+  - tools/download_by_url.yaml