author: langgenius
created_at: "2024-09-20T08:03:44.658609186Z"
description:
  en_US: ComfyUI is a tool for generating images which can be deployed locally.
  zh_Hans: ComfyUI 是一个可以在本地部署的图片生成的工具。
icon: icon.png
label:
  en_US: ComfyUI
  zh_Hans: ComfyUI
meta:
  arch:
    - amd64
    - arm64
  runner:
    entrypoint: main
    language: python
    version: "3.12"
  version: 0.0.1
name: comfyui
plugins:
  tools:
    - provider/comfyui.yaml
resource:
  memory: 1048576
  permission:
    model:
      enabled: true
      llm: true
    tool:
      enabled: true
tags:
  - image
type: plugin
<<<<<<< HEAD
version: 0.3.1
=======
version: 0.3.2
>>>>>>> 142cd22d
<|MERGE_RESOLUTION|>--- conflicted
+++ resolved
@@ -31,8 +31,4 @@
 tags:
   - image
 type: plugin
-<<<<<<< HEAD
-version: 0.3.1
-=======
-version: 0.3.2
->>>>>>> 142cd22d
+version: 0.3.2