author: langgenius
created_at: "2024-09-20T08:03:44.658609186Z"
description:
  en_US: ComfyUI is a tool for generating images which can be deployed locally.
  zh_Hans: ComfyUI 是一个可以在本地部署的图片生成的工具。
icon: icon.png
label:
  en_US: ComfyUI
  zh_Hans: ComfyUI
meta:
  arch:
    - amd64
    - arm64
  runner:
    entrypoint: main
    language: python
    version: "3.12"
  version: 0.0.1
name: comfyui
plugins:
  tools:
    - provider/comfyui.yaml
resource:
  memory: 1048576
  permission:
    model:
      enabled: true
      llm: true
    tool:
      enabled: true
tags:
  - image
type: plugin
<<<<<<< HEAD
version: 0.2.4
=======
version: 0.2.3
>>>>>>> fb24a8ef
<|MERGE_RESOLUTION|>--- conflicted
+++ resolved
@@ -31,8 +31,4 @@
 tags:
   - image
 type: plugin
-<<<<<<< HEAD
-version: 0.2.4
-=======
-version: 0.2.3
->>>>>>> fb24a8ef
+version: 0.2.4