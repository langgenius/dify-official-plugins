import json
import os
import uuid
from typing import Any, Generator
from dify_plugin.entities.tool import ToolInvokeMessage

from dify_plugin import Tool
import requests

from tools.comfyui_client import ComfyUiClient
from dify_plugin.errors.tool import ToolProviderCredentialValidationError


class DownloadHuggingFace(Tool):
    def _invoke(
        self, tool_parameters: dict[str, Any]
    ) -> Generator[ToolInvokeMessage, None, None]:
        """
        invoke tools
        """
        base_url = self.runtime.credentials.get("base_url", "")
        if not base_url:
            yield self.create_text_message("Please input base_url")
        hf_api_key = self.runtime.credentials.get("hf_api_key")
        if hf_api_key is None:
<<<<<<< HEAD
            raise ToolProviderCredentialValidationError(
                "Please input hf_api_key")
=======
            raise ToolProviderCredentialValidationError("Please input hf_api_key")
>>>>>>> 2c96a6d7

        self.comfyui = ComfyUiClient(
            base_url,
            self.runtime.credentials.get("comfyui_api_key")
        )

        current_dir = os.path.dirname(os.path.realpath(__file__))
<<<<<<< HEAD
        with open(os.path.join(current_dir, "json", "download.json")) as file:
=======
        with open(os.path.join(current_dir, "download.json")) as file:
>>>>>>> 2c96a6d7
            draw_options = json.loads(file.read())

        repo_id = tool_parameters.get("repo_id", "")
        filename = tool_parameters.get("filename", "")
        save_dir = tool_parameters.get("save_dir", "")

        draw_options["1"]["inputs"][
            "url"
        ] = f"https://huggingface.co/{repo_id}/resolve/main/{filename}"
        draw_options["1"]["inputs"]["filename"] = filename.split("/")[-1]
        draw_options["1"]["inputs"]["token"] = hf_api_key
        draw_options["1"]["inputs"]["save_to"] = save_dir

        response = requests.head(
            draw_options["1"]["inputs"]["url"],
            headers={"Authorization": f"Bearer {hf_api_key}"},
        )
        if response.status_code >= 400:
            raise ToolProviderCredentialValidationError(
                "Download failed. Please check URL and api_token."
            )

        try:
            client_id = str(uuid.uuid4())
            self.comfyui.queue_prompt_image(client_id, prompt=draw_options)
        except Exception as e:
            raise ToolProviderCredentialValidationError(
<<<<<<< HEAD
                f"Failed to download: {str(e)}. Please make sure https://github.com/ServiceStack/comfy-asset-downloader works on ComfyUI"
            )
        yield self.create_variable_message("filename", filename)
=======
                f"Failed to download: {str(e)}. Maybe install https://github.com/ServiceStack/comfy-asset-downloader on ComfyUI"
            )
>>>>>>> 2c96a6d7
<|MERGE_RESOLUTION|>--- conflicted
+++ resolved
@@ -5,6 +5,7 @@
 from dify_plugin.entities.tool import ToolInvokeMessage
 
 from dify_plugin import Tool
+import requests
 import requests
 
 from tools.comfyui_client import ComfyUiClient
@@ -23,12 +24,8 @@
             yield self.create_text_message("Please input base_url")
         hf_api_key = self.runtime.credentials.get("hf_api_key")
         if hf_api_key is None:
-<<<<<<< HEAD
             raise ToolProviderCredentialValidationError(
                 "Please input hf_api_key")
-=======
-            raise ToolProviderCredentialValidationError("Please input hf_api_key")
->>>>>>> 2c96a6d7
 
         self.comfyui = ComfyUiClient(
             base_url,
@@ -36,11 +33,7 @@
         )
 
         current_dir = os.path.dirname(os.path.realpath(__file__))
-<<<<<<< HEAD
         with open(os.path.join(current_dir, "json", "download.json")) as file:
-=======
-        with open(os.path.join(current_dir, "download.json")) as file:
->>>>>>> 2c96a6d7
             draw_options = json.loads(file.read())
 
         repo_id = tool_parameters.get("repo_id", "")
@@ -62,17 +55,27 @@
             raise ToolProviderCredentialValidationError(
                 "Download failed. Please check URL and api_token."
             )
+        draw_options["1"]["inputs"][
+            "url"
+        ] = f"https://huggingface.co/{repo_id}/resolve/main/{filename}"
+        draw_options["1"]["inputs"]["filename"] = filename.split("/")[-1]
+        draw_options["1"]["inputs"]["token"] = hf_api_key
+        draw_options["1"]["inputs"]["save_to"] = save_dir
+
+        response = requests.head(
+            draw_options["1"]["inputs"]["url"],
+            headers={"Authorization": f"Bearer {hf_api_key}"},
+        )
+        if response.status_code >= 400:
+            raise ToolProviderCredentialValidationError(
+                "Download failed. Please check URL and api_token."
+            )
 
         try:
             client_id = str(uuid.uuid4())
             self.comfyui.queue_prompt_image(client_id, prompt=draw_options)
         except Exception as e:
             raise ToolProviderCredentialValidationError(
-<<<<<<< HEAD
                 f"Failed to download: {str(e)}. Please make sure https://github.com/ServiceStack/comfy-asset-downloader works on ComfyUI"
             )
-        yield self.create_variable_message("filename", filename)
-=======
-                f"Failed to download: {str(e)}. Maybe install https://github.com/ServiceStack/comfy-asset-downloader on ComfyUI"
-            )
->>>>>>> 2c96a6d7
+        yield self.create_variable_message("filename", filename)