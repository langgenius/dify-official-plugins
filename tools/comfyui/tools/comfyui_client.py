from enum import StrEnum
import json
import random
import uuid

import httpx
import requests
from websocket import WebSocket
from yarl import URL
from dify_plugin.errors.tool import ToolProviderCredentialValidationError


class FileType(StrEnum):
    IMAGE = "image"
    DOCUMENT = "document"
    AUDIO = "audio"
    VIDEO = "video"
    CUSTOM = "custom"

    @staticmethod
    def value_of(value):
        for member in FileType:
            if member.value == value:
                return member
        raise ValueError(f"No matching enum found for value '{value}'")


class ComfyUiClient:
    def __init__(self, base_url: str, api_key: str = None): # Add api_key parameter
        self.base_url = URL(base_url)
        self.api_key = api_key # Store api_key

    def _get_headers(self) -> dict: # Helper method to get headers
        headers = {}
        if self.api_key:
            headers["Authorization"] = f"Bearer {self.api_key}"
        return headers

    def get_checkpoints(self) -> list[str]:
        """
        get checkpoints
        """
        try:
            api_url = str(self.base_url / "models" / "checkpoints")
            response = httpx.get(url=api_url, timeout=(2, 10), headers=self._get_headers()) # Add headers
            if response.status_code != 200:
                return []
            else:
                return response.json()
        except Exception as e:
            return []

    def get_upscale_models(self) -> list[str]:
        """
        get upscale models
        """
        try:
            api_url = str(self.base_url / "models" / "upscale_models")
            response = httpx.get(url=api_url, timeout=(2, 10), headers=self._get_headers()) # Add headers
            if response.status_code != 200:
                return []
            else:
                return response.json()
        except Exception as e:
            return []

    def get_loras(self) -> list[str]:
        """
        get loras
        """
        try:
            api_url = str(self.base_url / "models" / "loras")
            response = httpx.get(url=api_url, timeout=(2, 10), headers=self._get_headers()) # Add headers
            if response.status_code != 200:
                return []
            else:
                return response.json()
        except Exception as e:
            return []

    def get_samplers(self) -> list[str]:
        """
        get samplers
        """
        try:
            api_url = str(self.base_url / "object_info" / "KSampler")
            response = httpx.get(url=api_url, timeout=(2, 10), headers=self._get_headers()) # Add headers
            if response.status_code != 200:
                return []
            else:
                data = response.json()["KSampler"]["input"]["required"]
                return data["sampler_name"][0]
        except Exception as e:
            return []

    def get_schedulers(self) -> list[str]:
        """
        get schedulers
        """
        try:
            api_url = str(self.base_url / "object_info" / "KSampler")
            response = httpx.get(url=api_url, timeout=(2, 10), headers=self._get_headers()) # Add headers
            if response.status_code != 200:
                return []
            else:
                data = response.json()["KSampler"]["input"]["required"]
                return data["scheduler"][0]
        except Exception as e:
            return []

    def get_history(self, prompt_id: str) -> dict:
        res = httpx.get(str(self.base_url / "history"),
                        params={"prompt_id": prompt_id},
                        headers=self._get_headers()) # Add headers
        history = res.json()[prompt_id]
        return history

    def get_image(self, filename: str, subfolder: str, folder_type: str) -> bytes:
        response = httpx.get(
            str(self.base_url / "view"),
            params={"filename": filename,
                    "subfolder": subfolder, "type": folder_type},
            headers=self._get_headers() # Add headers
        )
        return response.content

    def upload_image(
        self,
        filename: str,
        fileblob: bytes,
        mime_type: str,
    ) -> str | None:
        files = {
            "image": (filename, fileblob, mime_type),
            "overwrite": "true",
        }
        try:
            res = requests.post(
                str(self.base_url / "upload" / "image"), files=files, headers=self._get_headers()) # Add headers for requests
            image_name = res.json().get("name")
            return image_name
        except:
            return None

    def queue_prompt(self, client_id: str, prompt: dict) -> str:
        res = httpx.post(
            str(self.base_url / "prompt"),
            json={"client_id": client_id, "prompt": prompt},
            headers=self._get_headers() # Add headers
        )
        try:
            prompt_id = res.json()["prompt_id"]
        except:
            raise ToolProviderCredentialValidationError(
                "Error queuing the prompt. Please check the workflow JSON.")
        return prompt_id

    def open_websocket_connection(self) -> tuple[WebSocket, str]:
        client_id = str(uuid.uuid4())
        ws = WebSocket()
        ws_protocol = "ws"
        if self.base_url.scheme == "https":
            ws_protocol = "wss"
        ws_address = (
            f"{ws_protocol}://{self.base_url.authority}/ws?clientId={client_id}"
        )
        headers = []
        if self.api_key:
            headers.append(f"Authorization: Bearer {self.api_key}")
        ws.connect(ws_address, header=headers)
        return ws, client_id

    def set_prompt_by_ksampler(
        self, origin_prompt: dict, positive_prompt: str, negative_prompt: str = ""
    ) -> dict:
        prompt = origin_prompt.copy()
        id_to_class_type = {id: details["class_type"]
                            for id, details in prompt.items()}
        k_sampler = [
            key for key, value in id_to_class_type.items() if value == "KSampler"
        ][0]
        positive_input_id = prompt.get(k_sampler)["inputs"]["positive"][0]
        prompt.get(positive_input_id)["inputs"]["text"] = positive_prompt

        if negative_prompt != "":
            negative_input_id = prompt.get(k_sampler)["inputs"]["negative"][0]
            prompt.get(negative_input_id)["inputs"]["text"] = negative_prompt

        return prompt

    def set_prompt_images_by_ids(
        self, origin_prompt: dict, image_names: list[str], image_ids: list[str]
    ) -> dict:
        prompt = origin_prompt.copy()
        for index, image_node_id in enumerate(image_ids):
            prompt[image_node_id]["inputs"]["image"] = image_names[index]
        return prompt

    def set_prompt_images_by_default(
        self, origin_prompt: dict, image_names: list[str]
    ) -> dict:
        prompt = origin_prompt.copy()
        id_to_class_type = {id: details["class_type"]
                            for id, details in prompt.items()}
        load_image_nodes = [
            key for key, value in id_to_class_type.items() if value == "LoadImage"
        ]
        for load_image, image_name in zip(load_image_nodes, image_names):
            prompt.get(load_image)["inputs"]["image"] = image_name
        return prompt

    def set_prompt_seed_by_id(self, origin_prompt: dict, seed_id: str) -> dict:
        prompt = origin_prompt.copy()
        if seed_id not in prompt:
            raise Exception("Not a valid seed node")
        if "seed" in prompt[seed_id]["inputs"]:
            prompt[seed_id]["inputs"]["seed"] = random.randint(
                10**14, 10**15 - 1)
        elif "noise_seed" in prompt[seed_id]["inputs"]:
            prompt[seed_id]["inputs"]["noise_seed"] = random.randint(
                10**14, 10**15 - 1)
        else:
            raise Exception("Not a valid seed node")
        return prompt

    def wait_until_generation(self, prompt: dict, ws: WebSocket, prompt_id: str):
        node_ids = list(prompt.keys())
        finished_nodes = []

        while True:
            out = ws.recv()
            if isinstance(out, str):
                message = json.loads(out)
                if message["type"] == "progress":
                    data = message["data"]
                    current_step = data["value"]
                    print("In K-Sampler -> Step: ",
                          current_step, " of: ", data["max"])
                if message["type"] == "execution_cached":
                    data = message["data"]
                    for itm in data["nodes"]:
                        if itm not in finished_nodes:
                            finished_nodes.append(itm)
                            print(
                                "Progress: ",
                                len(finished_nodes),
                                "/",
                                len(node_ids),
                                " Tasks done",
                            )
                if message["type"] == "executing":
                    data = message["data"]
                    if data["node"] not in finished_nodes:
                        finished_nodes.append(data["node"])
                        print(
                            "Progress: ",
                            len(finished_nodes),
                            "/",
                            len(node_ids),
                            " Tasks done",
                        )

                    if data["node"] is None and data["prompt_id"] == prompt_id:
                        break  # Execution is done

    def download_image(self, filename, subfolder, folder_type):
        """
        download image
        """
        url = str(self.base_url / "view")
        response = httpx.get(
            url,
            params={"filename": filename,
                    "subfolder": subfolder, "type": folder_type},
            timeout=(2, 10),
            headers=self._get_headers() # Add headers
        )
        return response.content

<<<<<<< HEAD
    def generate_image_by_prompt(self, workflow_json: dict) -> list[dict]:
        try:
            ws, client_id = self.open_websocket_connection()
            prompt_id = self.queue_prompt(client_id, workflow_json)
            self.wait_until_generation(workflow_json, ws, prompt_id)
            ws.close()
        except Exception as e:
            raise Exception("Failed to generate image")
        history = self.get_history(prompt_id)
        images = []
        for output in history["outputs"].values():
            for img in output.get("images", []):
                image_data = self.get_image(
                    img["filename"], img["subfolder"], img["type"]
                )
                images.append(
                    {
                        "data": image_data,
                        "filename": img["filename"],
                        "type": img["type"],
                    }
                )
        return images
=======
    def generate_image_by_prompt(self, prompt: dict) -> list[dict[str, str | bytes]]:
        ws = None
        try:
            ws, client_id = self.open_websocket_connection()
            prompt_id = self.queue_prompt(client_id, prompt)
            self.track_progress(prompt, ws, prompt_id)
            history = self.get_history(prompt_id)
            images = []
            for output in history["outputs"].values():
                for img in output.get("images", []):
                    image_data = self.get_image(
                        img["filename"], img["subfolder"], img["type"]
                    )
                    images.append(
                        {
                            "data": image_data,
                            "filename": img["filename"],
                            "type": img["type"],
                        }
                    )
            return images
        finally:
            if ws is not None:
                try:
                    ws.close()
                except:
                    pass
>>>>>>> 2c96a6d7

    def queue_prompt_image(self, client_id, prompt):
        ws = None
        try:
            url = str(self.base_url / "prompt")
            respond = httpx.post(
                url,
                data=json.dumps({"client_id": client_id, "prompt": prompt}),
                timeout=(2, 10),
                headers=self._get_headers()
            )
            prompt_id = respond.json()["prompt_id"]
            ws = WebSocket()
            if "https" == self.base_url.scheme:
                ws_url = str(self.base_url).replace("https", "ws")
            else:
                ws_url = str(self.base_url).replace("http", "ws")
                
            headers = []
            if self.api_key:
                headers.append(f"Authorization: Bearer {self.api_key}")
            ws.connect(
                str(URL(f"{ws_url}") / "ws") + f"?clientId={client_id}",
                timeout=120,
                header=headers
            )
            output_images = {}
            while True:
                out = ws.recv()
                if isinstance(out, str):
                    message = json.loads(out)
                    if message["type"] == "executing":
                        data = message["data"]
                        if data["node"] is None and data["prompt_id"] == prompt_id:
                            break
                    elif message["type"] == "status":
                        data = message["data"]
                        if data["status"]["exec_info"]["queue_remaining"] == 0 and data.get(
                            "sid"
                        ):
                            break
                    else:
                        continue
            history = self.get_history(prompt_id)
            for o in history["outputs"]:
                for node_id in history["outputs"]:
                    node_output = history["outputs"][node_id]
                    if "images" in node_output:
                        images_output = []
                        for image in node_output["images"]:
                            image_data = self.download_image(
                                image["filename"],
                                image["subfolder"],
                                image["type"],
                            )
                            images_output.append(image_data)
                        output_images[node_id] = images_output
        finally:
            if ws is not None:
                try:
                    ws.close()
                except:
                    pass
        return output_images<|MERGE_RESOLUTION|>--- conflicted
+++ resolved
@@ -26,11 +26,11 @@
 
 
 class ComfyUiClient:
-    def __init__(self, base_url: str, api_key: str = None): # Add api_key parameter
+    def __init__(self, base_url: str, api_key: str = None):  # Add api_key parameter
         self.base_url = URL(base_url)
-        self.api_key = api_key # Store api_key
-
-    def _get_headers(self) -> dict: # Helper method to get headers
+        self.api_key = api_key  # Store api_key
+
+    def _get_headers(self) -> dict:  # Helper method to get headers
         headers = {}
         if self.api_key:
             headers["Authorization"] = f"Bearer {self.api_key}"
@@ -42,7 +42,8 @@
         """
         try:
             api_url = str(self.base_url / "models" / "checkpoints")
-            response = httpx.get(url=api_url, timeout=(2, 10), headers=self._get_headers()) # Add headers
+            response = httpx.get(url=api_url, timeout=(
+                2, 10), headers=self._get_headers())  # Add headers
             if response.status_code != 200:
                 return []
             else:
@@ -56,7 +57,8 @@
         """
         try:
             api_url = str(self.base_url / "models" / "upscale_models")
-            response = httpx.get(url=api_url, timeout=(2, 10), headers=self._get_headers()) # Add headers
+            response = httpx.get(url=api_url, timeout=(
+                2, 10), headers=self._get_headers())  # Add headers
             if response.status_code != 200:
                 return []
             else:
@@ -70,7 +72,8 @@
         """
         try:
             api_url = str(self.base_url / "models" / "loras")
-            response = httpx.get(url=api_url, timeout=(2, 10), headers=self._get_headers()) # Add headers
+            response = httpx.get(url=api_url, timeout=(
+                2, 10), headers=self._get_headers())  # Add headers
             if response.status_code != 200:
                 return []
             else:
@@ -84,7 +87,8 @@
         """
         try:
             api_url = str(self.base_url / "object_info" / "KSampler")
-            response = httpx.get(url=api_url, timeout=(2, 10), headers=self._get_headers()) # Add headers
+            response = httpx.get(url=api_url, timeout=(
+                2, 10), headers=self._get_headers())  # Add headers
             if response.status_code != 200:
                 return []
             else:
@@ -99,7 +103,8 @@
         """
         try:
             api_url = str(self.base_url / "object_info" / "KSampler")
-            response = httpx.get(url=api_url, timeout=(2, 10), headers=self._get_headers()) # Add headers
+            response = httpx.get(url=api_url, timeout=(
+                2, 10), headers=self._get_headers())  # Add headers
             if response.status_code != 200:
                 return []
             else:
@@ -111,7 +116,7 @@
     def get_history(self, prompt_id: str) -> dict:
         res = httpx.get(str(self.base_url / "history"),
                         params={"prompt_id": prompt_id},
-                        headers=self._get_headers()) # Add headers
+                        headers=self._get_headers())  # Add headers
         history = res.json()[prompt_id]
         return history
 
@@ -120,7 +125,7 @@
             str(self.base_url / "view"),
             params={"filename": filename,
                     "subfolder": subfolder, "type": folder_type},
-            headers=self._get_headers() # Add headers
+            headers=self._get_headers()  # Add headers
         )
         return response.content
 
@@ -136,7 +141,8 @@
         }
         try:
             res = requests.post(
-                str(self.base_url / "upload" / "image"), files=files, headers=self._get_headers()) # Add headers for requests
+                # Add headers for requests
+                str(self.base_url / "upload" / "image"), files=files, headers=self._get_headers())
             image_name = res.json().get("name")
             return image_name
         except:
@@ -146,7 +152,7 @@
         res = httpx.post(
             str(self.base_url / "prompt"),
             json={"client_id": client_id, "prompt": prompt},
-            headers=self._get_headers() # Add headers
+            headers=self._get_headers()  # Add headers
         )
         try:
             prompt_id = res.json()["prompt_id"]
@@ -273,11 +279,10 @@
             params={"filename": filename,
                     "subfolder": subfolder, "type": folder_type},
             timeout=(2, 10),
-            headers=self._get_headers() # Add headers
+            headers=self._get_headers()  # Add headers
         )
         return response.content
 
-<<<<<<< HEAD
     def generate_image_by_prompt(self, workflow_json: dict) -> list[dict]:
         try:
             ws, client_id = self.open_websocket_connection()
@@ -301,35 +306,6 @@
                     }
                 )
         return images
-=======
-    def generate_image_by_prompt(self, prompt: dict) -> list[dict[str, str | bytes]]:
-        ws = None
-        try:
-            ws, client_id = self.open_websocket_connection()
-            prompt_id = self.queue_prompt(client_id, prompt)
-            self.track_progress(prompt, ws, prompt_id)
-            history = self.get_history(prompt_id)
-            images = []
-            for output in history["outputs"].values():
-                for img in output.get("images", []):
-                    image_data = self.get_image(
-                        img["filename"], img["subfolder"], img["type"]
-                    )
-                    images.append(
-                        {
-                            "data": image_data,
-                            "filename": img["filename"],
-                            "type": img["type"],
-                        }
-                    )
-            return images
-        finally:
-            if ws is not None:
-                try:
-                    ws.close()
-                except:
-                    pass
->>>>>>> 2c96a6d7
 
     def queue_prompt_image(self, client_id, prompt):
         ws = None
@@ -347,7 +323,7 @@
                 ws_url = str(self.base_url).replace("https", "ws")
             else:
                 ws_url = str(self.base_url).replace("http", "ws")
-                
+
             headers = []
             if self.api_key:
                 headers.append(f"Authorization: Bearer {self.api_key}")
